--- conflicted
+++ resolved
@@ -1,422 +1,359 @@
 """
-Integration tests to ensure normal prompt handling works with real API calls.
+Regression tests to ensure normal prompt handling still works after large prompt changes.
 
 This test module verifies that all tools continue to work correctly with
-normal-sized prompts using real integration testing instead of mocks.
-
-INTEGRATION TESTS:
-These tests are marked with @pytest.mark.integration and make real API calls.
-They use the local-llama model which is FREE and runs locally via Ollama.
-
-Prerequisites:
-- Ollama installed and running locally
-- CUSTOM_API_URL environment variable set to your Ollama endpoint (e.g., http://localhost:11434)
-- local-llama model available through custom provider configuration
-- No API keys required - completely FREE to run unlimited times!
-
-Running Tests:
-- All tests (including integration): pytest tests/test_prompt_regression.py
-- Unit tests only: pytest tests/test_prompt_regression.py -m "not integration"
-- Integration tests only: pytest tests/test_prompt_regression.py -m "integration"
-
-Note: Integration tests skip gracefully if CUSTOM_API_URL is not set.
-They are excluded from CI/CD but run by default locally when Ollama is configured.
+normal-sized prompts after implementing the large prompt handling feature.
 """
 
 import json
-import os
-import tempfile
+from unittest.mock import MagicMock, patch
 
 import pytest
-
-# Load environment variables from .env file
-from dotenv import load_dotenv
 
 from tools.analyze import AnalyzeTool
 from tools.chat import ChatTool
 from tools.codereview import CodeReviewTool
+from tools.debug import DebugIssueTool
+from tools.precommit import Precommit
 from tools.thinkdeep import ThinkDeepTool
 
-load_dotenv()
-
-# Check if CUSTOM_API_URL is available for local-llama
-CUSTOM_API_AVAILABLE = os.getenv("CUSTOM_API_URL") is not None
-
-
-def skip_if_no_custom_api():
-    """Helper to skip integration tests if CUSTOM_API_URL is not available."""
-    if not CUSTOM_API_AVAILABLE:
-        pytest.skip(
-            "CUSTOM_API_URL not set. To run integration tests with local-llama, ensure CUSTOM_API_URL is set in .env file (e.g., http://localhost:11434/v1)"
-        )
-
-
-class TestPromptIntegration:
-    """Integration test suite for normal prompt handling with real API calls."""
-
-    @pytest.mark.integration
-    @pytest.mark.asyncio
-    async def test_chat_normal_prompt(self):
-        """Test chat tool with normal prompt using real API."""
-        skip_if_no_custom_api()
-
-        tool = ChatTool()
-
-        result = await tool.execute(
-            {
-                "prompt": "Explain Python decorators in one sentence",
-                "model": "local-llama",  # Use available model for integration tests
-            }
-        )
-
-        assert len(result) == 1
-        output = json.loads(result[0].text)
-        assert output["status"] in ["success", "continuation_available"]
-        assert "content" in output
-        assert len(output["content"]) > 0
-
-    @pytest.mark.integration
-    @pytest.mark.asyncio
-    async def test_chat_with_files(self):
-        """Test chat tool with files parameter using real API."""
-        skip_if_no_custom_api()
-
-        tool = ChatTool()
-
-<<<<<<< HEAD
-        # Create a temporary Python file for testing
-        with tempfile.NamedTemporaryFile(mode="w", suffix=".py", delete=False) as f:
-            f.write(
-                """
-def hello_world():
-    \"\"\"A simple hello world function.\"\"\"
-    return "Hello, World!"
-=======
+
+class TestPromptRegression:
+    """Regression test suite for normal prompt handling."""
+
+    @pytest.fixture
+    def mock_model_response(self):
+        """Create a mock model response."""
+        from unittest.mock import Mock
+
+        def _create_response(text="Test response"):
+            # Return a Mock that acts like ModelResponse
+            return Mock(
+                content=text,
+                usage={"input_tokens": 10, "output_tokens": 20, "total_tokens": 30},
+                model_name="gemini-2.5-flash-preview-05-20",
+                metadata={"finish_reason": "STOP"},
+            )
+
+        return _create_response
+
+    @pytest.mark.asyncio
+    async def test_chat_normal_prompt(self, mock_model_response):
+        """Test chat tool with normal prompt."""
+        tool = ChatTool()
+
+        with patch.object(tool, "get_model_provider") as mock_get_provider:
+            mock_provider = MagicMock()
+            mock_provider.get_provider_type.return_value = MagicMock(value="google")
+            mock_provider.supports_thinking_mode.return_value = False
+            mock_provider.generate_content.return_value = mock_model_response(
+                "This is a helpful response about Python."
+            )
+            mock_get_provider.return_value = mock_provider
+
+            result = await tool.execute({"prompt": "Explain Python decorators"})
+
+            assert len(result) == 1
+            output = json.loads(result[0].text)
+            assert output["status"] == "success"
+            assert "helpful response about Python" in output["content"]
+
+            # Verify provider was called
+            mock_provider.generate_content.assert_called_once()
+
+    @pytest.mark.asyncio
+    async def test_chat_with_files(self, mock_model_response):
+        """Test chat tool with files parameter."""
+        tool = ChatTool()
+
+        with patch.object(tool, "get_model_provider") as mock_get_provider:
+            mock_provider = MagicMock()
+            mock_provider.get_provider_type.return_value = MagicMock(value="google")
+            mock_provider.supports_thinking_mode.return_value = False
+            mock_provider.generate_content.return_value = mock_model_response()
+            mock_get_provider.return_value = mock_provider
+
             # Mock file reading through the centralized method
             with patch.object(tool, "_prepare_file_content_for_prompt") as mock_prepare_files:
                 mock_prepare_files.return_value = ("File content here", ["/path/to/file.py"], None)
->>>>>>> 573ecbf3
-
-if __name__ == "__main__":
-    print(hello_world())
-"""
-            )
-            temp_file = f.name
-
-        try:
-            result = await tool.execute(
-                {"prompt": "What does this Python code do?", "files": [temp_file], "model": "local-llama"}
-            )
-
-            assert len(result) == 1
-            output = json.loads(result[0].text)
-            assert output["status"] in ["success", "continuation_available"]
-            assert "content" in output
-            # Should mention the hello world function
-            assert "hello" in output["content"].lower() or "function" in output["content"].lower()
-        finally:
-            # Clean up temp file
-            os.unlink(temp_file)
-
-    @pytest.mark.integration
-    @pytest.mark.asyncio
-    async def test_thinkdeep_normal_analysis(self):
-        """Test thinkdeep tool with normal analysis using real API."""
-        skip_if_no_custom_api()
-
+
+                result = await tool.execute({"prompt": "Analyze this code", "files": ["/path/to/file.py"]})
+
+                assert len(result) == 1
+                output = json.loads(result[0].text)
+                assert output["status"] == "success"
+                mock_prepare_files.assert_called_once_with(["/path/to/file.py"], None, "Context files")
+
+    @pytest.mark.asyncio
+    async def test_thinkdeep_normal_analysis(self, mock_model_response):
+        """Test thinkdeep tool with normal analysis."""
         tool = ThinkDeepTool()
 
-        result = await tool.execute(
-            {
-                "step": "I think we should use a cache for performance",
-                "step_number": 1,
-                "total_steps": 1,
-                "next_step_required": False,
-                "findings": "Building a high-traffic API - considering scalability and reliability",
-                "problem_context": "Building a high-traffic API",
-                "focus_areas": ["scalability", "reliability"],
-                "model": "local-llama",
-            }
-        )
-
-        assert len(result) == 1
-        output = json.loads(result[0].text)
-        # ThinkDeep workflow tool should process the analysis
-        assert "status" in output
-        assert output["status"] in ["calling_expert_analysis", "analysis_complete", "pause_for_investigation"]
-
-    @pytest.mark.integration
-    @pytest.mark.asyncio
-    async def test_codereview_normal_review(self):
-        """Test codereview tool with workflow inputs using real API."""
-        skip_if_no_custom_api()
-
-        tool = CodeReviewTool()
-
-        # Create a temporary Python file for testing
-        with tempfile.NamedTemporaryFile(mode="w", suffix=".py", delete=False) as f:
-            f.write(
-                """
-def process_user_input(user_input):
-    # Potentially unsafe code for demonstration
-    query = f"SELECT * FROM users WHERE name = '{user_input}'"
-    return query
-
-def main():
-    user_name = input("Enter name: ")
-    result = process_user_input(user_name)
-    print(result)
-"""
-            )
-            temp_file = f.name
-
-        try:
+        with patch.object(tool, "get_model_provider") as mock_get_provider:
+            mock_provider = MagicMock()
+            mock_provider.get_provider_type.return_value = MagicMock(value="google")
+            mock_provider.supports_thinking_mode.return_value = False
+            mock_provider.generate_content.return_value = mock_model_response(
+                "Here's a deeper analysis with edge cases..."
+            )
+            mock_get_provider.return_value = mock_provider
+
             result = await tool.execute(
                 {
-                    "step": "Initial code review investigation - examining security vulnerabilities",
-                    "step_number": 1,
-                    "total_steps": 2,
-                    "next_step_required": True,
-                    "findings": "Found security issues in code",
-                    "relevant_files": [temp_file],
-                    "review_type": "security",
-                    "focus_on": "Look for SQL injection vulnerabilities",
-                    "model": "local-llama",
+                    "prompt": "I think we should use a cache for performance",
+                    "problem_context": "Building a high-traffic API",
+                    "focus_areas": ["scalability", "reliability"],
                 }
             )
 
             assert len(result) == 1
             output = json.loads(result[0].text)
-            assert "status" in output
-            assert output["status"] in ["pause_for_code_review", "calling_expert_analysis"]
-        finally:
-            # Clean up temp file
-            os.unlink(temp_file)
-
-    # NOTE: Precommit test has been removed because the precommit tool has been
-    # refactored to use a workflow-based pattern instead of accepting simple prompt/path fields.
-    # The new precommit tool requires workflow fields like: step, step_number, total_steps,
-    # next_step_required, findings, etc. See simulator_tests/test_precommitworkflow_validation.py
-    # for comprehensive workflow testing.
-
-    # NOTE: Debug tool test has been commented out because the debug tool has been
-    # refactored to use a self-investigation pattern instead of accepting prompt/error_context fields.
-    # The new debug tool requires fields like: step, step_number, total_steps, next_step_required, findings
-
-    # @pytest.mark.asyncio
-    # async def test_debug_normal_error(self, mock_model_response):
-    #     """Test debug tool with normal error description."""
-    #     tool = DebugIssueTool()
-    #
-    #     with patch.object(tool, "get_model_provider") as mock_get_provider:
-    #         mock_provider = MagicMock()
-    #         mock_provider.get_provider_type.return_value = MagicMock(value="google")
-    #         mock_provider.supports_thinking_mode.return_value = False
-    #         mock_provider.generate_content.return_value = mock_model_response(
-    #             "Root cause: The variable is undefined. Fix: Initialize it..."
-    #         )
-    #         mock_get_provider.return_value = mock_provider
-    #
-    #         result = await tool.execute(
-    #             {
-    #                 "prompt": "TypeError: Cannot read property 'name' of undefined",
-    #                 "error_context": "at line 42 in user.js\n  console.log(user.name)",
-    #                 "runtime_info": "Node.js v16.14.0",
-    #             }
-    #         )
-    #
-    #         assert len(result) == 1
-    #         output = json.loads(result[0].text)
-    #         assert output["status"] in ["success", "continuation_available"]
-    #         assert "Next Steps:" in output["content"]
-    #         assert "Root cause" in output["content"]
-
-    @pytest.mark.integration
-    @pytest.mark.asyncio
-    async def test_analyze_normal_question(self):
-        """Test analyze tool with normal question using real API."""
-        skip_if_no_custom_api()
-
-        tool = AnalyzeTool()
-
-        # Create a temporary Python file demonstrating MVC pattern
-        with tempfile.NamedTemporaryFile(mode="w", suffix=".py", delete=False) as f:
-            f.write(
-                """
-# Model
-class User:
-    def __init__(self, name, email):
-        self.name = name
-        self.email = email
-
-# View
-class UserView:
-    def display_user(self, user):
-        return f"User: {user.name} ({user.email})"
-
-# Controller
-class UserController:
-    def __init__(self, model, view):
-        self.model = model
-        self.view = view
-
-    def get_user_display(self):
-        return self.view.display_user(self.model)
-"""
-            )
-            temp_file = f.name
-
-        try:
+            assert output["status"] == "success"
+            assert "Critical Evaluation Required" in output["content"]
+            assert "deeper analysis" in output["content"]
+
+    @pytest.mark.asyncio
+    async def test_codereview_normal_review(self, mock_model_response):
+        """Test codereview tool with normal inputs."""
+        tool = CodeReviewTool()
+
+        with patch.object(tool, "get_model_provider") as mock_get_provider:
+            mock_provider = MagicMock()
+            mock_provider.get_provider_type.return_value = MagicMock(value="google")
+            mock_provider.supports_thinking_mode.return_value = False
+            mock_provider.generate_content.return_value = mock_model_response(
+                "Found 3 issues: 1) Missing error handling..."
+            )
+            mock_get_provider.return_value = mock_provider
+
+            # Mock file reading
+            with patch("tools.base.read_files") as mock_read_files:
+                mock_read_files.return_value = "def main(): pass"
+
+                result = await tool.execute(
+                    {
+                        "files": ["/path/to/code.py"],
+                        "review_type": "security",
+                        "focus_on": "Look for SQL injection vulnerabilities",
+                        "prompt": "Test code review for validation purposes",
+                    }
+                )
+
+                assert len(result) == 1
+                output = json.loads(result[0].text)
+                assert output["status"] == "success"
+                assert "Found 3 issues" in output["content"]
+
+    @pytest.mark.asyncio
+    async def test_review_changes_normal_request(self, mock_model_response):
+        """Test review_changes tool with normal original_request."""
+        tool = Precommit()
+
+        with patch.object(tool, "get_model_provider") as mock_get_provider:
+            mock_provider = MagicMock()
+            mock_provider.get_provider_type.return_value = MagicMock(value="google")
+            mock_provider.supports_thinking_mode.return_value = False
+            mock_provider.generate_content.return_value = mock_model_response(
+                "Changes look good, implementing feature as requested..."
+            )
+            mock_get_provider.return_value = mock_provider
+
+            # Mock git operations
+            with patch("tools.precommit.find_git_repositories") as mock_find_repos:
+                with patch("tools.precommit.get_git_status") as mock_git_status:
+                    mock_find_repos.return_value = ["/path/to/repo"]
+                    mock_git_status.return_value = {
+                        "branch": "main",
+                        "ahead": 0,
+                        "behind": 0,
+                        "staged_files": ["file.py"],
+                        "unstaged_files": [],
+                        "untracked_files": [],
+                    }
+
+                    result = await tool.execute(
+                        {
+                            "path": "/path/to/repo",
+                            "prompt": "Add user authentication feature with JWT tokens",
+                        }
+                    )
+
+                    assert len(result) == 1
+                    output = json.loads(result[0].text)
+                    assert output["status"] == "success"
+
+    @pytest.mark.asyncio
+    async def test_debug_normal_error(self, mock_model_response):
+        """Test debug tool with normal error description."""
+        tool = DebugIssueTool()
+
+        with patch.object(tool, "get_model_provider") as mock_get_provider:
+            mock_provider = MagicMock()
+            mock_provider.get_provider_type.return_value = MagicMock(value="google")
+            mock_provider.supports_thinking_mode.return_value = False
+            mock_provider.generate_content.return_value = mock_model_response(
+                "Root cause: The variable is undefined. Fix: Initialize it..."
+            )
+            mock_get_provider.return_value = mock_provider
+
             result = await tool.execute(
                 {
-                    "step": "What design patterns are used in this codebase?",
-                    "step_number": 1,
-                    "total_steps": 1,
-                    "next_step_required": False,
-                    "findings": "Initial architectural analysis",
-                    "relevant_files": [temp_file],
-                    "analysis_type": "architecture",
-                    "model": "local-llama",
+                    "prompt": "TypeError: Cannot read property 'name' of undefined",
+                    "error_context": "at line 42 in user.js\n  console.log(user.name)",
+                    "runtime_info": "Node.js v16.14.0",
                 }
             )
 
             assert len(result) == 1
             output = json.loads(result[0].text)
-            assert "status" in output
-            # Workflow analyze tool should process the analysis
-            assert output["status"] in ["calling_expert_analysis", "pause_for_investigation"]
-        finally:
-            # Clean up temp file
-            os.unlink(temp_file)
-
-    @pytest.mark.integration
-    @pytest.mark.asyncio
-    async def test_empty_optional_fields(self):
-        """Test tools work with empty optional fields using real API."""
-        skip_if_no_custom_api()
-
-        tool = ChatTool()
-
-        # Test with no files parameter
-        result = await tool.execute({"prompt": "Hello", "model": "local-llama"})
-
-        assert len(result) == 1
-        output = json.loads(result[0].text)
-        assert output["status"] in ["success", "continuation_available"]
-        assert "content" in output
-
-    @pytest.mark.integration
-    @pytest.mark.asyncio
-    async def test_thinking_modes_work(self):
-        """Test that thinking modes are properly passed through using real API."""
-        skip_if_no_custom_api()
-
-        tool = ChatTool()
-
-        result = await tool.execute(
-            {
-                "prompt": "Explain quantum computing briefly",
-                "thinking_mode": "low",
-                "temperature": 0.8,
-                "model": "local-llama",
-            }
-        )
-
-        assert len(result) == 1
-        output = json.loads(result[0].text)
-        assert output["status"] in ["success", "continuation_available"]
-        assert "content" in output
-        # Should contain some quantum-related content
-        assert "quantum" in output["content"].lower() or "computing" in output["content"].lower()
-
-    @pytest.mark.integration
-    @pytest.mark.asyncio
-    async def test_special_characters_in_prompts(self):
-        """Test prompts with special characters work correctly using real API."""
-        skip_if_no_custom_api()
-
-        tool = ChatTool()
-
-        special_prompt = (
-            'Test with "quotes" and\nnewlines\tand tabs. Please just respond with the number that is the answer to 1+1.'
-        )
-        result = await tool.execute({"prompt": special_prompt, "model": "local-llama"})
-
-        assert len(result) == 1
-        output = json.loads(result[0].text)
-        assert output["status"] in ["success", "continuation_available"]
-        assert "content" in output
-        # Should handle the special characters without crashing - the exact content doesn't matter as much as not failing
-        assert len(output["content"]) > 0
-
-    @pytest.mark.integration
-    @pytest.mark.asyncio
-    async def test_mixed_file_paths(self):
-        """Test handling of various file path formats using real API."""
-        skip_if_no_custom_api()
-
+            assert output["status"] == "success"
+            assert "Next Steps:" in output["content"]
+            assert "Root cause" in output["content"]
+
+    @pytest.mark.asyncio
+    async def test_analyze_normal_question(self, mock_model_response):
+        """Test analyze tool with normal question."""
         tool = AnalyzeTool()
 
-        # Create multiple temporary files to test different path formats
-        temp_files = []
-        try:
-            # Create first file
-            with tempfile.NamedTemporaryFile(mode="w", suffix=".py", delete=False) as f:
-                f.write("def function_one(): pass")
-                temp_files.append(f.name)
-
-            # Create second file
-            with tempfile.NamedTemporaryFile(mode="w", suffix=".js", delete=False) as f:
-                f.write("function functionTwo() { return 'hello'; }")
-                temp_files.append(f.name)
-
-            result = await tool.execute(
-                {
-                    "step": "Analyze these files",
-                    "step_number": 1,
-                    "total_steps": 1,
-                    "next_step_required": False,
-                    "findings": "Initial file analysis",
-                    "relevant_files": temp_files,
-                    "model": "local-llama",
-                }
-            )
-
-            assert len(result) == 1
-            output = json.loads(result[0].text)
-            assert "status" in output
-            # Should process the files
-            assert output["status"] in [
-                "calling_expert_analysis",
-                "pause_for_investigation",
-                "files_required_to_continue",
-            ]
-        finally:
-            # Clean up temp files
-            for temp_file in temp_files:
-                if os.path.exists(temp_file):
-                    os.unlink(temp_file)
-
-    @pytest.mark.integration
-    @pytest.mark.asyncio
-    async def test_unicode_content(self):
-        """Test handling of unicode content in prompts using real API."""
-        skip_if_no_custom_api()
-
-        tool = ChatTool()
-
-        unicode_prompt = "Explain what these mean: 你好世界 (Chinese) and مرحبا بالعالم (Arabic)"
-        result = await tool.execute({"prompt": unicode_prompt, "model": "local-llama"})
-
-        assert len(result) == 1
-        output = json.loads(result[0].text)
-        assert output["status"] in ["success", "continuation_available"]
-        assert "content" in output
-        # Should mention hello or world or greeting in some form
-        content_lower = output["content"].lower()
-        assert "hello" in content_lower or "world" in content_lower or "greeting" in content_lower
+        with patch.object(tool, "get_model_provider") as mock_get_provider:
+            mock_provider = MagicMock()
+            mock_provider.get_provider_type.return_value = MagicMock(value="google")
+            mock_provider.supports_thinking_mode.return_value = False
+            mock_provider.generate_content.return_value = mock_model_response(
+                "The code follows MVC pattern with clear separation..."
+            )
+            mock_get_provider.return_value = mock_provider
+
+            # Mock file reading
+            with patch("tools.base.read_files") as mock_read_files:
+                mock_read_files.return_value = "class UserController: ..."
+
+                result = await tool.execute(
+                    {
+                        "files": ["/path/to/project"],
+                        "prompt": "What design patterns are used in this codebase?",
+                        "analysis_type": "architecture",
+                    }
+                )
+
+                assert len(result) == 1
+                output = json.loads(result[0].text)
+                assert output["status"] == "success"
+                assert "MVC pattern" in output["content"]
+
+    @pytest.mark.asyncio
+    async def test_empty_optional_fields(self, mock_model_response):
+        """Test tools work with empty optional fields."""
+        tool = ChatTool()
+
+        with patch.object(tool, "get_model_provider") as mock_get_provider:
+            mock_provider = MagicMock()
+            mock_provider.get_provider_type.return_value = MagicMock(value="google")
+            mock_provider.supports_thinking_mode.return_value = False
+            mock_provider.generate_content.return_value = mock_model_response()
+            mock_get_provider.return_value = mock_provider
+
+            # Test with no files parameter
+            result = await tool.execute({"prompt": "Hello"})
+
+            assert len(result) == 1
+            output = json.loads(result[0].text)
+            assert output["status"] == "success"
+
+    @pytest.mark.asyncio
+    async def test_thinking_modes_work(self, mock_model_response):
+        """Test that thinking modes are properly passed through."""
+        tool = ChatTool()
+
+        with patch.object(tool, "get_model_provider") as mock_get_provider:
+            mock_provider = MagicMock()
+            mock_provider.get_provider_type.return_value = MagicMock(value="google")
+            mock_provider.supports_thinking_mode.return_value = False
+            mock_provider.generate_content.return_value = mock_model_response()
+            mock_get_provider.return_value = mock_provider
+
+            result = await tool.execute({"prompt": "Test", "thinking_mode": "high", "temperature": 0.8})
+
+            assert len(result) == 1
+            output = json.loads(result[0].text)
+            assert output["status"] == "success"
+
+            # Verify generate_content was called with correct parameters
+            mock_provider.generate_content.assert_called_once()
+            call_kwargs = mock_provider.generate_content.call_args[1]
+            assert call_kwargs.get("temperature") == 0.8
+            # thinking_mode would be passed if the provider supports it
+            # In this test, we set supports_thinking_mode to False, so it won't be passed
+
+    @pytest.mark.asyncio
+    async def test_special_characters_in_prompts(self, mock_model_response):
+        """Test prompts with special characters work correctly."""
+        tool = ChatTool()
+
+        with patch.object(tool, "get_model_provider") as mock_get_provider:
+            mock_provider = MagicMock()
+            mock_provider.get_provider_type.return_value = MagicMock(value="google")
+            mock_provider.supports_thinking_mode.return_value = False
+            mock_provider.generate_content.return_value = mock_model_response()
+            mock_get_provider.return_value = mock_provider
+
+            special_prompt = 'Test with "quotes" and\nnewlines\tand tabs'
+            result = await tool.execute({"prompt": special_prompt})
+
+            assert len(result) == 1
+            output = json.loads(result[0].text)
+            assert output["status"] == "success"
+
+    @pytest.mark.asyncio
+    async def test_mixed_file_paths(self, mock_model_response):
+        """Test handling of various file path formats."""
+        tool = AnalyzeTool()
+
+        with patch.object(tool, "get_model_provider") as mock_get_provider:
+            mock_provider = MagicMock()
+            mock_provider.get_provider_type.return_value = MagicMock(value="google")
+            mock_provider.supports_thinking_mode.return_value = False
+            mock_provider.generate_content.return_value = mock_model_response()
+            mock_get_provider.return_value = mock_provider
+
+            with patch("tools.base.read_files") as mock_read_files:
+                mock_read_files.return_value = "Content"
+
+                result = await tool.execute(
+                    {
+                        "files": [
+                            "/absolute/path/file.py",
+                            "/Users/name/project/src/",
+                            "/home/user/code.js",
+                        ],
+                        "prompt": "Analyze these files",
+                    }
+                )
+
+                assert len(result) == 1
+                output = json.loads(result[0].text)
+                assert output["status"] == "success"
+                mock_read_files.assert_called_once()
+
+    @pytest.mark.asyncio
+    async def test_unicode_content(self, mock_model_response):
+        """Test handling of unicode content in prompts."""
+        tool = ChatTool()
+
+        with patch.object(tool, "get_model_provider") as mock_get_provider:
+            mock_provider = MagicMock()
+            mock_provider.get_provider_type.return_value = MagicMock(value="google")
+            mock_provider.supports_thinking_mode.return_value = False
+            mock_provider.generate_content.return_value = mock_model_response()
+            mock_get_provider.return_value = mock_provider
+
+            unicode_prompt = "Explain this: 你好世界 مرحبا بالعالم"
+            result = await tool.execute({"prompt": unicode_prompt})
+
+            assert len(result) == 1
+            output = json.loads(result[0].text)
+            assert output["status"] == "success"
 
 
 if __name__ == "__main__":
-    # Run integration tests by default when called directly
-    pytest.main([__file__, "-v", "-m", "integration"])+    pytest.main([__file__, "-v"])