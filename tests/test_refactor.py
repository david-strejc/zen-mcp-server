--- conflicted
+++ resolved
@@ -3,6 +3,7 @@
 """
 
 import json
+from unittest.mock import MagicMock, patch
 
 import pytest
 
@@ -45,9 +46,8 @@
                             }
                         ],
                         "priority_sequence": ["refactor-001"],
-                        "next_actions": [],
-                    },
-                    ensure_ascii=False,
+                        "next_actions_for_claude": [],
+                    }
                 )
 
             from unittest.mock import Mock
@@ -68,40 +68,26 @@
     def test_get_description(self, refactor_tool):
         """Test that the tool returns a comprehensive description"""
         description = refactor_tool.get_description()
-        assert "COMPREHENSIVE REFACTORING WORKFLOW" in description
-        assert "code smell detection" in description
-        assert "decomposition planning" in description
-        assert "modernization opportunities" in description
-        assert "organization improvements" in description
+        assert "INTELLIGENT CODE REFACTORING" in description
+        assert "codesmells" in description
+        assert "decompose" in description
+        assert "modernize" in description
+        assert "organization" in description
 
     def test_get_input_schema(self, refactor_tool):
-        """Test that the input schema includes all required workflow fields"""
+        """Test that the input schema includes all required fields"""
         schema = refactor_tool.get_input_schema()
 
         assert schema["type"] == "object"
-
-        # Check workflow-specific fields
-        assert "step" in schema["properties"]
-        assert "step_number" in schema["properties"]
-        assert "total_steps" in schema["properties"]
-        assert "next_step_required" in schema["properties"]
-        assert "findings" in schema["properties"]
-        assert "files_checked" in schema["properties"]
-        assert "relevant_files" in schema["properties"]
-
-        # Check refactor-specific fields
+        assert "files" in schema["properties"]
+        assert "prompt" in schema["properties"]
         assert "refactor_type" in schema["properties"]
-        assert "confidence" in schema["properties"]
 
         # Check refactor_type enum values
         refactor_enum = schema["properties"]["refactor_type"]["enum"]
         expected_types = ["codesmells", "decompose", "modernize", "organization"]
         assert all(rt in refactor_enum for rt in expected_types)
 
-<<<<<<< HEAD
-    # Note: Old language detection and execution tests removed -
-    # new workflow-based refactor tool has different architecture
-=======
     def test_language_detection_python(self, refactor_tool):
         """Test language detection for Python files"""
         files = ["/test/file1.py", "/test/file2.py", "/test/utils.py"]
@@ -257,7 +243,6 @@
         assert invalid_response in formatted
         assert "MANDATORY NEXT STEPS" in formatted
         assert "Start executing the refactoring plan immediately" in formatted
->>>>>>> 573ecbf3
 
     def test_model_category(self, refactor_tool):
         """Test that the refactor tool uses EXTENDED_REASONING category"""
@@ -273,7 +258,56 @@
         temp = refactor_tool.get_default_temperature()
         assert temp == TEMPERATURE_ANALYTICAL
 
-    # Note: format_response tests removed - workflow tools use different response format
+    def test_format_response_more_refactor_required(self, refactor_tool):
+        """Test that format_response handles more_refactor_required field"""
+        more_refactor_response = json.dumps(
+            {
+                "status": "refactor_analysis_complete",
+                "refactor_opportunities": [
+                    {
+                        "id": "refactor-001",
+                        "type": "decompose",
+                        "severity": "critical",
+                        "file": "/test/file.py",
+                        "start_line": 1,
+                        "end_line": 10,
+                        "context_start_text": "def test_function():",
+                        "context_end_text": "    return True",
+                        "issue": "Function too large",
+                        "suggestion": "Break into smaller functions",
+                        "rationale": "Improves maintainability",
+                        "code_to_replace": "original code",
+                        "replacement_code_snippet": "refactored code",
+                        "new_code_snippets": [],
+                    }
+                ],
+                "priority_sequence": ["refactor-001"],
+                "next_actions_for_claude": [
+                    {
+                        "action_type": "EXTRACT_METHOD",
+                        "target_file": "/test/file.py",
+                        "source_lines": "1-10",
+                        "description": "Extract method from large function",
+                    }
+                ],
+                "more_refactor_required": True,
+                "continuation_message": "Large codebase requires extensive refactoring across multiple files",
+            }
+        )
+
+        # Create a mock request
+        request = MagicMock()
+        request.refactor_type = "decompose"
+
+        formatted = refactor_tool.format_response(more_refactor_response, request)
+
+        # Should contain the original response plus continuation instructions
+        assert more_refactor_response in formatted
+        assert "MANDATORY NEXT STEPS" in formatted
+        assert "Start executing the refactoring plan immediately" in formatted
+        assert "MANDATORY: MUST start executing the refactor plan" in formatted
+        assert "AFTER IMPLEMENTING ALL ABOVE" in formatted  # Special instruction for more_refactor_required
+        assert "continuation_id" in formatted
 
 
 class TestFileUtilsLineNumbers:
