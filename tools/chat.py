--- conflicted
+++ resolved
@@ -1,9 +1,5 @@
 """
 Chat tool - General development chat and collaborative thinking
-
-This tool provides a conversational interface for general development assistance,
-brainstorming, problem-solving, and collaborative thinking. It supports file context,
-images, and conversation continuation for seamless multi-turn interactions.
 """
 
 from typing import TYPE_CHECKING, Any, Optional
@@ -15,45 +11,25 @@
 
 from config import TEMPERATURE_BALANCED
 from systemprompts import CHAT_PROMPT
-from tools.shared.base_models import ToolRequest
 
-from .simple.base import SimpleTool
-
-# Field descriptions matching the original Chat tool exactly
-CHAT_FIELD_DESCRIPTIONS = {
-    "prompt": (
-        "You MUST provide a thorough, expressive question or share an idea with as much context as possible. "
-        "Remember: you're talking to an assistant who has deep expertise and can provide nuanced insights. Include your "
-        "current thinking, specific challenges, background context, what you've already tried, and what "
-        "kind of response would be most helpful. The more context and detail you provide, the more "
-        "valuable and targeted the response will be."
-    ),
-    "files": "Optional files for context (must be FULL absolute paths to real files / folders - DO NOT SHORTEN)",
-    "images": (
-        "Optional images for visual context. Useful for UI discussions, diagrams, visual problems, "
-        "error screens, or architectural mockups. (must be FULL absolute paths to real files / folders - DO NOT SHORTEN - OR these can be bas64 data)"
-    ),
-}
+from .base import BaseTool, ToolRequest
 
 
 class ChatRequest(ToolRequest):
-    """Request model for Chat tool"""
+    """Request model for chat tool"""
 
-    prompt: str = Field(..., description=CHAT_FIELD_DESCRIPTIONS["prompt"])
-    files: Optional[list[str]] = Field(default_factory=list, description=CHAT_FIELD_DESCRIPTIONS["files"])
-    images: Optional[list[str]] = Field(default_factory=list, description=CHAT_FIELD_DESCRIPTIONS["images"])
+    prompt: str = Field(
+        ...,
+        description="Your question, topic, or current thinking to discuss",
+    )
+    files: Optional[list[str]] = Field(
+        default_factory=list,
+        description="Optional files for context (must be absolute paths)",
+    )
 
 
-class ChatTool(SimpleTool):
-    """
-    General development chat and collaborative thinking tool using SimpleTool architecture.
-
-    This tool provides identical functionality to the original Chat tool but uses the new
-    SimpleTool architecture for cleaner code organization and better maintainability.
-
-    Migration note: This tool is designed to be a drop-in replacement for the original
-    Chat tool with 100% behavioral compatibility.
-    """
+class ChatTool(BaseTool):
+    """General development chat and collaborative thinking tool"""
 
     def get_name(self) -> str:
         return "chat"
@@ -66,9 +42,54 @@
             "Also great for: explanations, comparisons, general development questions. "
             "Use this when you want to ask questions, brainstorm ideas, get opinions, discuss topics, "
             "share your thinking, or need explanations about concepts and approaches. "
-            "Note: If you're not currently using a top-tier model such as Opus 4 or above, these tools can "
-            "provide enhanced capabilities."
+            "Note: If you're not currently using a top-tier model such as Opus 4 or above, these tools can provide enhanced capabilities."
         )
+
+    def get_input_schema(self) -> dict[str, Any]:
+        schema = {
+            "type": "object",
+            "properties": {
+                "prompt": {
+                    "type": "string",
+                    "description": "Your question, topic, or current thinking to discuss",
+                },
+                "files": {
+                    "type": "array",
+                    "items": {"type": "string"},
+                    "description": "Optional files for context (must be absolute paths)",
+                },
+                "model": self.get_model_field_schema(),
+                "temperature": {
+                    "type": "number",
+                    "description": "Response creativity (0-1, default 0.5)",
+                    "minimum": 0,
+                    "maximum": 1,
+                },
+                "thinking_mode": {
+                    "type": "string",
+                    "enum": ["minimal", "low", "medium", "high", "max"],
+                    "description": "Thinking depth: minimal (0.5% of model max), low (8%), medium (33%), high (67%), max (100% of model max)",
+                },
+                "use_websearch": {
+                    "type": "boolean",
+                    "description": "Enable web search for documentation, best practices, and current information. Particularly useful for: brainstorming sessions, architectural design discussions, exploring industry best practices, working with specific frameworks/technologies, researching solutions to complex problems, or when current documentation and community insights would enhance the analysis.",
+                    "default": True,
+                },
+                "file_handling_mode": {
+                    "type": "string",
+                    "enum": ["embedded", "summary", "reference"],
+                    "default": "embedded",
+                    "description": "How to handle file content in responses. 'embedded' includes full content (default), 'summary' returns only summaries to save tokens, 'reference' stores files and returns IDs.",
+                },
+                "continuation_id": {
+                    "type": "string",
+                    "description": "Thread continuation ID for multi-turn conversations. Can be used to continue conversations across different tools. Only provide this if continuing a previous conversation thread.",
+                },
+            },
+            "required": ["prompt"] + (["model"] if self.is_effective_auto_mode() else []),
+        }
+
+        return schema
 
     def get_system_prompt(self) -> str:
         return CHAT_PROMPT
@@ -83,123 +104,9 @@
         return ToolModelCategory.FAST_RESPONSE
 
     def get_request_model(self):
-        """Return the Chat-specific request model"""
         return ChatRequest
 
-    # === Schema Generation ===
-    # For maximum compatibility, we override get_input_schema() to match the original Chat tool exactly
-
-    def get_input_schema(self) -> dict[str, Any]:
-        """
-        Generate input schema matching the original Chat tool exactly.
-
-        This maintains 100% compatibility with the original Chat tool by using
-        the same schema generation approach while still benefiting from SimpleTool
-        convenience methods.
-        """
-        schema = {
-            "type": "object",
-            "properties": {
-                "prompt": {
-                    "type": "string",
-                    "description": CHAT_FIELD_DESCRIPTIONS["prompt"],
-                },
-                "files": {
-                    "type": "array",
-                    "items": {"type": "string"},
-                    "description": CHAT_FIELD_DESCRIPTIONS["files"],
-                },
-                "images": {
-                    "type": "array",
-                    "items": {"type": "string"},
-                    "description": CHAT_FIELD_DESCRIPTIONS["images"],
-                },
-                "model": self.get_model_field_schema(),
-                "temperature": {
-                    "type": "number",
-                    "description": "Response creativity (0-1, default 0.5)",
-                    "minimum": 0,
-                    "maximum": 1,
-                },
-                "thinking_mode": {
-                    "type": "string",
-                    "enum": ["minimal", "low", "medium", "high", "max"],
-                    "description": (
-                        "Thinking depth: minimal (0.5% of model max), low (8%), medium (33%), high (67%), "
-                        "max (100% of model max)"
-                    ),
-                },
-                "use_websearch": {
-                    "type": "boolean",
-                    "description": (
-                        "Enable web search for documentation, best practices, and current information. "
-                        "Particularly useful for: brainstorming sessions, architectural design discussions, "
-                        "exploring industry best practices, working with specific frameworks/technologies, "
-                        "researching solutions to complex problems, or when current documentation and "
-                        "community insights would enhance the analysis."
-                    ),
-                    "default": True,
-                },
-                "file_handling_mode": {
-                    "type": "string",
-                    "enum": ["embedded", "summary", "reference"],
-                    "default": "embedded",
-                    "description": "How to handle file content in responses. 'embedded' includes full content (default), 'summary' returns only summaries to save tokens, 'reference' stores files and returns IDs.",
-                },
-                "continuation_id": {
-                    "type": "string",
-                    "description": (
-                        "Thread continuation ID for multi-turn conversations. Can be used to continue "
-                        "conversations across different tools. Only provide this if continuing a previous "
-                        "conversation thread."
-                    ),
-                },
-            },
-            "required": ["prompt"] + (["model"] if self.is_effective_auto_mode() else []),
-        }
-
-        return schema
-
-    # === Tool-specific field definitions (alternative approach for reference) ===
-    # These aren't used since we override get_input_schema(), but they show how
-    # the tool could be implemented using the automatic SimpleTool schema building
-
-    def get_tool_fields(self) -> dict[str, dict[str, Any]]:
-        """
-        Tool-specific field definitions for ChatSimple.
-
-        Note: This method isn't used since we override get_input_schema() for
-        exact compatibility, but it demonstrates how ChatSimple could be
-        implemented using automatic schema building.
-        """
-        return {
-            "prompt": {
-                "type": "string",
-                "description": CHAT_FIELD_DESCRIPTIONS["prompt"],
-            },
-            "files": {
-                "type": "array",
-                "items": {"type": "string"},
-                "description": CHAT_FIELD_DESCRIPTIONS["files"],
-            },
-            "images": {
-                "type": "array",
-                "items": {"type": "string"},
-                "description": CHAT_FIELD_DESCRIPTIONS["images"],
-            },
-        }
-
-    def get_required_fields(self) -> list[str]:
-        """Required fields for ChatSimple tool"""
-        return ["prompt"]
-
-    # === Hook Method Implementations ===
-
     async def prepare_prompt(self, request: ChatRequest) -> str:
-<<<<<<< HEAD
-        """
-        Prepare the chat prompt with optional context files.
-=======
         """Prepare the chat prompt with optional context files"""
         # Check for prompt.txt in files
         prompt_content, updated_files = self.handle_prompt_file(request.files)
@@ -249,25 +156,15 @@
 
         # Combine system prompt with user content
         full_prompt = f"""{self.get_system_prompt()}{websearch_instruction}
->>>>>>> 573ecbf3
 
-        This implementation matches the original Chat tool exactly while using
-        SimpleTool convenience methods for cleaner code.
-        """
-        # Use SimpleTool's Chat-style prompt preparation
-        return self.prepare_chat_style_prompt(request)
+=== USER REQUEST ===
+{user_content}
+=== END REQUEST ===
+
+Please provide a thoughtful, comprehensive response:"""
+
+        return full_prompt
 
     def format_response(self, response: str, request: ChatRequest, model_info: Optional[dict] = None) -> str:
-        """
-        Format the chat response to match the original Chat tool exactly.
-        """
-        return (
-            f"{response}\n\n---\n\nAGENT'S TURN: Evaluate this perspective alongside your analysis to "
-            "form a comprehensive solution and continue with the user's request and task at hand."
-        )
-
-    def get_websearch_guidance(self) -> str:
-        """
-        Return Chat tool-style web search guidance.
-        """
-        return self.get_chat_style_websearch_guidance()+        """Format the chat response"""
+        return f"{response}\n\n---\n\n**Claude's Turn:** Evaluate this perspective alongside your analysis to form a comprehensive solution and continue with the user's request and task at hand."