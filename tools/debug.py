"""
Debug tool - Systematic root cause analysis and debugging assistance

This tool provides a structured workflow for investigating complex bugs and issues.
It guides you through systematic investigation steps with forced pauses between each step
to ensure thorough code examination before proceeding. The tool supports backtracking,
hypothesis evolution, and expert analysis integration for comprehensive debugging.

Key features:
- Step-by-step investigation workflow with progress tracking
- Context-aware file embedding (references during investigation, full content for analysis)
- Automatic conversation threading and history preservation
- Expert analysis integration with external models
- Support for visual debugging with image context
- Confidence-based workflow optimization
"""

import logging
from typing import TYPE_CHECKING, Any, Optional

from pydantic import Field

if TYPE_CHECKING:
    from tools.models import ToolModelCategory

from config import TEMPERATURE_ANALYTICAL
from systemprompts import DEBUG_ISSUE_PROMPT
from tools.shared.base_models import WorkflowRequest

from .workflow.base import WorkflowTool

logger = logging.getLogger(__name__)

# Tool-specific field descriptions matching original debug tool
DEBUG_INVESTIGATION_FIELD_DESCRIPTIONS = {
    "step": (
        "Describe what you're currently investigating by thinking deeply about the issue and its possible causes. "
        "In step 1, clearly state the issue and begin forming an investigative direction after thinking carefully"
        "about the described problem. Ask further questions from the user if you think these will help with your"
        "understanding and investigation. CRITICAL: Remember that reported symptoms might originate from code far from "
        "where they manifest. Also be aware that after thorough investigation, you might find NO BUG EXISTS - it could "
        "be a misunderstanding or expectation mismatch. Consider not only obvious failures, but also subtle "
        "contributing factors like upstream logic, invalid inputs, missing preconditions, or hidden side effects. "
        "Map out the flow of related functions or modules. Identify call paths where input values or branching logic "
        "could cause instability. In concurrent systems, watch for race conditions, shared state, or timing "
        "dependencies. In all later steps, continue exploring with precision: trace deeper dependencies, verify "
        "hypotheses, and adapt your understanding as you uncover more evidence."
    ),
    "step_number": (
        "The index of the current step in the investigation sequence, beginning at 1. Each step should build upon or "
        "revise the previous one."
    ),
    "total_steps": (
        "Your current estimate for how many steps will be needed to complete the investigation. "
        "Adjust as new findings emerge."
    ),
    "next_step_required": (
        "Set to true if you plan to continue the investigation with another step. False means you believe the root "
        "cause is known or the investigation is complete."
    ),
    "findings": (
        "Summarize everything discovered in this step. Include new clues, unexpected behavior, evidence from code or "
        "logs, or disproven theories. Be specific and avoid vague language—document what you now know and how it "
        "affects your hypothesis. IMPORTANT: If you find no evidence supporting the reported issue after thorough "
        "investigation, document this clearly. Finding 'no bug' is a valid outcome if the "
        "investigation was comprehensive. "
        "In later steps, confirm or disprove past findings with reason."
    ),
    "files_checked": (
        "List all files (as absolute paths, do not clip or shrink file names) examined during "
        "the investigation so far. "
        "Include even files ruled out, as this tracks your exploration path."
    ),
    "relevant_files": (
        "Subset of files_checked (as full absolute paths) that contain code directly relevant to the issue. Only list "
        "those that are directly tied to the root cause or its effects. This could include the cause, trigger, or "
        "place of manifestation."
    ),
    "relevant_context": (
        "List methods or functions that are central to the issue, in the format "
        "'ClassName.methodName' or 'functionName'. "
        "Prioritize those that influence or process inputs, drive branching, or pass state between modules."
    ),
    "hypothesis": (
        "A concrete theory for what's causing the issue based on the evidence so far. This can include suspected "
        "failures, incorrect assumptions, or violated constraints. VALID HYPOTHESES INCLUDE: 'No bug found - possible "
        "user misunderstanding' or 'Symptoms appear unrelated to any code issue' if evidence supports this. When "
        "no bug is found, consider suggesting: 'Recommend discussing with thought partner/engineering assistant for "
        "clarification of expected behavior.' You are encouraged to revise or abandon hypotheses in later steps as "
        "needed based on evidence."
    ),
    "confidence": (
        "Indicate your current confidence in the hypothesis. Use: 'exploring' (starting out), 'low' (early idea), "
        "'medium' (some supporting evidence), 'high' (strong evidence), 'very_high' (very strong evidence), "
        "'almost_certain' (nearly confirmed), 'certain' (100% confidence - root cause and minimal fix are both "
        "confirmed locally with no need for external model validation). Do NOT use 'certain' unless the issue can be "
        "fully resolved with a fix, use 'very_high' or 'almost_certain' instead when not 100% sure. Using 'certain' "
        "means you have complete confidence locally and prevents external model validation. Also do "
        "NOT set confidence to 'certain' if the user has strongly requested that external validation MUST be performed."
    ),
    "backtrack_from_step": (
        "If an earlier finding or hypothesis needs to be revised or discarded, specify the step number from which to "
        "start over. Use this to acknowledge investigative dead ends and correct the course."
    ),
    "images": (
        "Optional list of absolute paths to screenshots or UI visuals that clarify the issue. "
        "Only include if they materially assist understanding or hypothesis formulation."
    ),
}


class DebugInvestigationRequest(WorkflowRequest):
    """Request model for debug investigation steps matching original debug tool exactly"""

    # Required fields for each investigation step
    step: str = Field(..., description=DEBUG_INVESTIGATION_FIELD_DESCRIPTIONS["step"])
    step_number: int = Field(..., description=DEBUG_INVESTIGATION_FIELD_DESCRIPTIONS["step_number"])
    total_steps: int = Field(..., description=DEBUG_INVESTIGATION_FIELD_DESCRIPTIONS["total_steps"])
    next_step_required: bool = Field(..., description=DEBUG_INVESTIGATION_FIELD_DESCRIPTIONS["next_step_required"])

    # Investigation tracking fields
    findings: str = Field(..., description=DEBUG_INVESTIGATION_FIELD_DESCRIPTIONS["findings"])
    files_checked: list[str] = Field(
        default_factory=list, description=DEBUG_INVESTIGATION_FIELD_DESCRIPTIONS["files_checked"]
    )
    relevant_files: list[str] = Field(
        default_factory=list, description=DEBUG_INVESTIGATION_FIELD_DESCRIPTIONS["relevant_files"]
    )
    relevant_context: list[str] = Field(
        default_factory=list, description=DEBUG_INVESTIGATION_FIELD_DESCRIPTIONS["relevant_context"]
    )
    hypothesis: Optional[str] = Field(None, description=DEBUG_INVESTIGATION_FIELD_DESCRIPTIONS["hypothesis"])
    confidence: Optional[str] = Field("low", description=DEBUG_INVESTIGATION_FIELD_DESCRIPTIONS["confidence"])

    # Optional backtracking field
    backtrack_from_step: Optional[int] = Field(
        None, description=DEBUG_INVESTIGATION_FIELD_DESCRIPTIONS["backtrack_from_step"]
    )

    # Optional images for visual debugging
    images: Optional[list[str]] = Field(default=None, description=DEBUG_INVESTIGATION_FIELD_DESCRIPTIONS["images"])

    # Override inherited fields to exclude them from schema (except model which needs to be available)
    temperature: Optional[float] = Field(default=None, exclude=True)
    thinking_mode: Optional[str] = Field(default=None, exclude=True)
    use_websearch: Optional[bool] = Field(default=None, exclude=True)


class DebugIssueTool(WorkflowTool):
    """
    Debug tool for systematic root cause analysis and issue investigation.

    This tool implements a structured debugging workflow that guides users through
    methodical investigation steps, ensuring thorough code examination and evidence
    gathering before reaching conclusions. It supports complex debugging scenarios
    including race conditions, memory leaks, performance issues, and integration problems.
    """

    def __init__(self):
        super().__init__()
        self.initial_issue = None

    def get_name(self) -> str:
        return "debug"

    def get_description(self) -> str:
        return (
            "DEBUG & ROOT CAUSE ANALYSIS - Systematic self-investigation followed by expert analysis. "
            "This tool guides you through a step-by-step investigation process where you:\n\n"
            "1. Start with step 1: describe the issue to investigate\n"
            "2. STOP and investigate using appropriate tools\n"
            "3. Report findings in step 2 with concrete evidence from actual code\n"
            "4. Continue investigating between each debug step\n"
            "5. Track findings, relevant files, and methods throughout\n"
            "6. Update hypotheses as understanding evolves\n"
            "7. Once investigation is complete, receive expert analysis\n\n"
            "IMPORTANT: This tool enforces investigation between steps:\n"
            "- After each debug call, you MUST investigate before calling debug again\n"
            "- Each step must include NEW evidence from code examination\n"
            "- No recursive debug calls without actual investigation work\n"
            "- The tool will specify which step number to use next\n"
            "- Follow the required_actions list for investigation guidance\n\n"
            "Perfect for: complex bugs, mysterious errors, performance issues, "
            "race conditions, memory leaks, integration problems."
        )

<<<<<<< HEAD
=======
    def get_input_schema(self) -> dict[str, Any]:
        schema = {
            "type": "object",
            "properties": {
                "prompt": {
                    "type": "string",
                    "description": "Error message, symptoms, or issue description",
                },
                "model": self.get_model_field_schema(),
                "error_context": {
                    "type": "string",
                    "description": "Stack trace, logs, or additional error context",
                },
                "files": {
                    "type": "array",
                    "items": {"type": "string"},
                    "description": "Files or directories that might be related to the issue (must be absolute paths)",
                },
                "runtime_info": {
                    "type": "string",
                    "description": "Environment, versions, or runtime information",
                },
                "previous_attempts": {
                    "type": "string",
                    "description": "What has been tried already",
                },
                "temperature": {
                    "type": "number",
                    "description": "Temperature (0-1, default 0.2 for accuracy)",
                    "minimum": 0,
                    "maximum": 1,
                },
                "thinking_mode": {
                    "type": "string",
                    "enum": ["minimal", "low", "medium", "high", "max"],
                    "description": "Thinking depth: minimal (0.5% of model max), low (8%), medium (33%), high (67%), max (100% of model max)",
                },
                "use_websearch": {
                    "type": "boolean",
                    "description": "Enable web search for documentation, best practices, and current information. Particularly useful for: brainstorming sessions, architectural design discussions, exploring industry best practices, working with specific frameworks/technologies, researching solutions to complex problems, or when current documentation and community insights would enhance the analysis.",
                    "default": True,
                },
                "file_handling_mode": {
                    "type": "string",
                    "enum": ["embedded", "summary", "reference"],
                    "default": "embedded",
                    "description": "How to handle file content in responses. 'embedded' includes full content (default), 'summary' returns only summaries to save tokens, 'reference' stores files and returns IDs.",
                },
                "continuation_id": {
                    "type": "string",
                    "description": "Thread continuation ID for multi-turn conversations. Can be used to continue conversations across different tools. Only provide this if continuing a previous conversation thread.",
                },
            },
            "required": ["prompt"] + (["model"] if self.is_effective_auto_mode() else []),
        }

        return schema

>>>>>>> 573ecbf3
    def get_system_prompt(self) -> str:
        return DEBUG_ISSUE_PROMPT

    def get_default_temperature(self) -> float:
        return TEMPERATURE_ANALYTICAL

    def get_model_category(self) -> "ToolModelCategory":
        """Debug requires deep analysis and reasoning"""
        from tools.models import ToolModelCategory

        return ToolModelCategory.EXTENDED_REASONING

    def get_workflow_request_model(self):
        """Return the debug-specific request model."""
        return DebugInvestigationRequest

    def get_input_schema(self) -> dict[str, Any]:
        """Generate input schema using WorkflowSchemaBuilder with debug-specific overrides."""
        from .workflow.schema_builders import WorkflowSchemaBuilder

        # Debug-specific field overrides
        debug_field_overrides = {
            "step": {
                "type": "string",
                "description": DEBUG_INVESTIGATION_FIELD_DESCRIPTIONS["step"],
            },
            "step_number": {
                "type": "integer",
                "minimum": 1,
                "description": DEBUG_INVESTIGATION_FIELD_DESCRIPTIONS["step_number"],
            },
            "total_steps": {
                "type": "integer",
                "minimum": 1,
                "description": DEBUG_INVESTIGATION_FIELD_DESCRIPTIONS["total_steps"],
            },
            "next_step_required": {
                "type": "boolean",
                "description": DEBUG_INVESTIGATION_FIELD_DESCRIPTIONS["next_step_required"],
            },
            "findings": {
                "type": "string",
                "description": DEBUG_INVESTIGATION_FIELD_DESCRIPTIONS["findings"],
            },
            "files_checked": {
                "type": "array",
                "items": {"type": "string"},
                "description": DEBUG_INVESTIGATION_FIELD_DESCRIPTIONS["files_checked"],
            },
            "relevant_files": {
                "type": "array",
                "items": {"type": "string"},
                "description": DEBUG_INVESTIGATION_FIELD_DESCRIPTIONS["relevant_files"],
            },
            "confidence": {
                "type": "string",
                "enum": ["exploring", "low", "medium", "high", "very_high", "almost_certain", "certain"],
                "description": DEBUG_INVESTIGATION_FIELD_DESCRIPTIONS["confidence"],
            },
            "hypothesis": {
                "type": "string",
                "description": DEBUG_INVESTIGATION_FIELD_DESCRIPTIONS["hypothesis"],
            },
            "backtrack_from_step": {
                "type": "integer",
                "minimum": 1,
                "description": DEBUG_INVESTIGATION_FIELD_DESCRIPTIONS["backtrack_from_step"],
            },
            "images": {
                "type": "array",
                "items": {"type": "string"},
                "description": DEBUG_INVESTIGATION_FIELD_DESCRIPTIONS["images"],
            },
        }

        # Use WorkflowSchemaBuilder with debug-specific tool fields
        return WorkflowSchemaBuilder.build_schema(
            tool_specific_fields=debug_field_overrides,
            model_field_schema=self.get_model_field_schema(),
            auto_mode=self.is_effective_auto_mode(),
            tool_name=self.get_name(),
        )

    def get_required_actions(self, step_number: int, confidence: str, findings: str, total_steps: int) -> list[str]:
        """Define required actions for each investigation phase."""
        if step_number == 1:
            # Initial investigation tasks
            return [
                "Search for code related to the reported issue or symptoms",
                "Examine relevant files and understand the current implementation",
                "Understand the project structure and locate relevant modules",
                "Identify how the affected functionality is supposed to work",
            ]
        elif confidence in ["exploring", "low"]:
            # Need deeper investigation
            return [
                "Examine the specific files you've identified as relevant",
                "Trace method calls and data flow through the system",
                "Check for edge cases, boundary conditions, and assumptions in the code",
                "Look for related configuration, dependencies, or external factors",
            ]
        elif confidence in ["medium", "high", "very_high"]:
            # Close to root cause - need confirmation
            return [
                "Examine the exact code sections where you believe the issue occurs",
                "Trace the execution path that leads to the failure",
                "Verify your hypothesis with concrete code evidence",
                "Check for any similar patterns elsewhere in the codebase",
            ]
        elif confidence == "almost_certain":
            # Almost certain - final verification before conclusion
            return [
                "Finalize your root cause analysis with specific evidence",
                "Document the complete chain of causation from symptom to root cause",
                "Verify the minimal fix approach is correct",
                "Consider if expert analysis would provide additional insights",
            ]
        else:
            # General investigation needed
            return [
                "Continue examining the code paths identified in your hypothesis",
                "Gather more evidence using appropriate investigation tools",
                "Test edge cases and boundary conditions",
                "Look for patterns that confirm or refute your theory",
            ]

    def should_call_expert_analysis(self, consolidated_findings, request=None) -> bool:
        """
        Decide when to call external model based on investigation completeness.

        Don't call expert analysis if the CLI agent has certain confidence - trust their judgment.
        """
        # Check if user requested to skip assistant model
        if request and not self.get_request_use_assistant_model(request):
            return False

        # Check if we have meaningful investigation data
        return (
            len(consolidated_findings.relevant_files) > 0
            or len(consolidated_findings.findings) >= 2
            or len(consolidated_findings.issues_found) > 0
        )

    def prepare_expert_analysis_context(self, consolidated_findings) -> str:
        """Prepare context for external model call matching original debug tool format."""
        context_parts = [
            f"=== ISSUE DESCRIPTION ===\n{self.initial_issue or 'Investigation initiated'}\n=== END DESCRIPTION ==="
        ]

        # Add special note if confidence is almost_certain
        if consolidated_findings.confidence == "almost_certain":
            context_parts.append(
                "\n=== IMPORTANT: ALMOST CERTAIN CONFIDENCE ===\n"
                "The agent has reached 'almost_certain' confidence but has NOT confirmed the bug with 100% certainty. "
                "Your role is to:\n"
                "1. Validate the agent's hypothesis and investigation\n"
                "2. Identify any missing evidence or overlooked aspects\n"
                "3. Provide additional insights that could confirm or refute the hypothesis\n"
                "4. Help finalize the root cause analysis with complete certainty\n"
                "=== END IMPORTANT ==="
            )

        # Add investigation summary
        investigation_summary = self._build_investigation_summary(consolidated_findings)
        context_parts.append(f"\n=== AGENT'S INVESTIGATION FINDINGS ===\n{investigation_summary}\n=== END FINDINGS ===")

        # Add error context if available
        error_context = self._extract_error_context(consolidated_findings)
        if error_context:
            context_parts.append(f"\n=== ERROR CONTEXT/STACK TRACE ===\n{error_context}\n=== END CONTEXT ===")

        # Add relevant methods/functions if available
        if consolidated_findings.relevant_context:
            methods_text = "\n".join(f"- {method}" for method in consolidated_findings.relevant_context)
            context_parts.append(f"\n=== RELEVANT METHODS/FUNCTIONS ===\n{methods_text}\n=== END METHODS ===")

        # Add hypothesis evolution if available
        if consolidated_findings.hypotheses:
            hypotheses_text = "\n".join(
                f"Step {h['step']} ({h['confidence']} confidence): {h['hypothesis']}"
                for h in consolidated_findings.hypotheses
            )
            context_parts.append(f"\n=== HYPOTHESIS EVOLUTION ===\n{hypotheses_text}\n=== END HYPOTHESES ===")

        # Add images if available
        if consolidated_findings.images:
            images_text = "\n".join(f"- {img}" for img in consolidated_findings.images)
            context_parts.append(
                f"\n=== VISUAL DEBUGGING INFORMATION ===\n{images_text}\n=== END VISUAL INFORMATION ==="
            )

        # Add file content if we have relevant files
        if consolidated_findings.relevant_files:
            file_content, _ = self._prepare_file_content_for_prompt(
                list(consolidated_findings.relevant_files), None, "Essential debugging files"
            )
            if file_content:
                context_parts.append(
                    f"\n=== ESSENTIAL FILES FOR DEBUGGING ===\n{file_content}\n=== END ESSENTIAL FILES ==="
                )

        return "\n".join(context_parts)

    def _build_investigation_summary(self, consolidated_findings) -> str:
        """Prepare a comprehensive summary of the investigation."""
        summary_parts = [
            "=== SYSTEMATIC INVESTIGATION SUMMARY ===",
            f"Total steps: {len(consolidated_findings.findings)}",
            f"Files examined: {len(consolidated_findings.files_checked)}",
            f"Relevant files identified: {len(consolidated_findings.relevant_files)}",
            f"Methods/functions involved: {len(consolidated_findings.relevant_context)}",
            "",
            "=== INVESTIGATION PROGRESSION ===",
        ]

        for finding in consolidated_findings.findings:
            summary_parts.append(finding)

        return "\n".join(summary_parts)

    def _extract_error_context(self, consolidated_findings) -> Optional[str]:
        """Extract error context from investigation findings."""
        error_patterns = ["error", "exception", "stack trace", "traceback", "failure"]
        error_context_parts = []

        for finding in consolidated_findings.findings:
            if any(pattern in finding.lower() for pattern in error_patterns):
                error_context_parts.append(finding)

        return "\n".join(error_context_parts) if error_context_parts else None

    def get_step_guidance(self, step_number: int, confidence: str, request) -> dict[str, Any]:
        """
        Provide step-specific guidance matching original debug tool behavior.

        This method generates debug-specific guidance that's used by get_step_guidance_message().
        """
        # Generate the next steps instruction based on required actions
        required_actions = self.get_required_actions(step_number, confidence, request.findings, request.total_steps)

        if step_number == 1:
            next_steps = (
                f"MANDATORY: DO NOT call the {self.get_name()} tool again immediately. You MUST first investigate "
                f"the codebase using appropriate tools. CRITICAL AWARENESS: The reported symptoms might be "
                f"caused by issues elsewhere in the code, not where symptoms appear. Also, after thorough "
                f"investigation, it's possible NO BUG EXISTS - the issue might be a misunderstanding or "
                f"user expectation mismatch. Search broadly, examine implementations, understand the logic flow. "
                f"Only call {self.get_name()} again AFTER gathering concrete evidence. When you call "
                f"{self.get_name()} next time, "
                f"use step_number: {step_number + 1} and report specific files examined and findings discovered."
            )
        elif confidence in ["exploring", "low"]:
            next_steps = (
                f"STOP! Do NOT call {self.get_name()} again yet. Based on your findings, you've identified potential areas "
                f"but need concrete evidence. MANDATORY ACTIONS before calling {self.get_name()} step {step_number + 1}:\n"
                + "\n".join(f"{i+1}. {action}" for i, action in enumerate(required_actions))
                + f"\n\nOnly call {self.get_name()} again with step_number: {step_number + 1} AFTER "
                + "completing these investigations."
            )
        elif confidence in ["medium", "high", "very_high"]:
            next_steps = (
                f"WAIT! Your hypothesis needs verification. DO NOT call {self.get_name()} immediately. REQUIRED ACTIONS:\n"
                + "\n".join(f"{i+1}. {action}" for i, action in enumerate(required_actions))
                + f"\n\nREMEMBER: If you cannot find concrete evidence of a bug causing the reported symptoms, "
                f"'no bug found' is a valid conclusion. Consider suggesting discussion with your thought partner "
                f"or engineering assistant for clarification. Document findings with specific file:line references, "
                f"then call {self.get_name()} with step_number: {step_number + 1}."
            )
        elif confidence == "almost_certain":
            next_steps = (
                "ALMOST CERTAIN - Prepare for final analysis. REQUIRED ACTIONS:\n"
                + "\n".join(f"{i+1}. {action}" for i, action in enumerate(required_actions))
                + "\n\nIMPORTANT: You're almost certain about the root cause. If you have NOT found the bug with "
                "100% certainty, consider setting next_step_required=false to invoke expert analysis. The expert "
                "can validate your hypotheses and provide additional insights. If you ARE 100% certain and have "
                "identified the exact bug and fix, proceed to confidence='certain'. Otherwise, let expert analysis "
                "help finalize the investigation."
            )
        else:
            next_steps = (
                f"PAUSE INVESTIGATION. Before calling {self.get_name()} step {step_number + 1}, you MUST examine code. "
                + "Required: "
                + ", ".join(required_actions[:2])
                + ". "
                + f"Your next {self.get_name()} call (step_number: {step_number + 1}) must include "
                f"NEW evidence from actual code examination, not just theories. If no bug evidence "
                f"is found, suggesting "
                f"collaboration with thought partner is valuable. NO recursive {self.get_name()} calls "
                f"without investigation work!"
            )

        return {"next_steps": next_steps}

    # Hook method overrides for debug-specific behavior

    def prepare_step_data(self, request) -> dict:
        """
        Prepare debug-specific step data for processing.
        """
        step_data = {
            "step": request.step,
            "step_number": request.step_number,
            "findings": request.findings,
            "files_checked": request.files_checked,
            "relevant_files": request.relevant_files,
            "relevant_context": request.relevant_context,
            "issues_found": [],  # Debug tool doesn't use issues_found field
            "confidence": request.confidence,
            "hypothesis": request.hypothesis,
            "images": request.images or [],
        }
        return step_data

    def should_skip_expert_analysis(self, request, consolidated_findings) -> bool:
        """
        Debug tool skips expert analysis when agent has "certain" confidence.
        """
        return request.confidence == "certain" and not request.next_step_required

    # Override inheritance hooks for debug-specific behavior

    def get_completion_status(self) -> str:
        """Debug tools use debug-specific status."""
        return "certain_confidence_proceed_with_fix"

    def get_completion_data_key(self) -> str:
        """Debug uses 'complete_investigation' key."""
        return "complete_investigation"

    def get_final_analysis_from_request(self, request):
        """Debug tools use 'hypothesis' field."""
        return request.hypothesis

    def get_confidence_level(self, request) -> str:
        """Debug tools use 'certain' for high confidence."""
        return "certain"

    def get_completion_message(self) -> str:
        """Debug-specific completion message."""
        return (
            "Investigation complete with CERTAIN confidence. You have identified the exact "
            "root cause and a minimal fix. MANDATORY: Present the user with the root cause analysis "
            "and IMMEDIATELY proceed with implementing the simple fix without requiring further "
            "consultation. Focus on the precise, minimal change needed."
        )

    def get_skip_reason(self) -> str:
        """Debug-specific skip reason."""
        return "Identified exact root cause with minimal fix requirement locally"

    def get_request_relevant_context(self, request) -> list:
        """Get relevant_context for debug tool."""
        try:
            return request.relevant_context or []
        except AttributeError:
            return []

    def get_skip_expert_analysis_status(self) -> str:
        """Debug-specific expert analysis skip status."""
        return "skipped_due_to_certain_confidence"

    def prepare_work_summary(self) -> str:
        """Debug-specific work summary."""
        return self._build_investigation_summary(self.consolidated_findings)

    def get_completion_next_steps_message(self, expert_analysis_used: bool = False) -> str:
        """
        Debug-specific completion message.

        Args:
            expert_analysis_used: True if expert analysis was successfully executed
        """
        base_message = (
            "INVESTIGATION IS COMPLETE. YOU MUST now summarize and present ALL key findings, confirmed "
            "hypotheses, and exact recommended fixes. Clearly identify the most likely root cause and "
            "provide concrete, actionable implementation guidance. Highlight affected code paths and display "
            "reasoning that led to this conclusion—make it easy for a developer to understand exactly where "
            "the problem lies. Where necessary, show cause-and-effect / bug-trace call graph."
        )

        # Add expert analysis guidance only when expert analysis was actually used
        if expert_analysis_used:
            expert_guidance = self.get_expert_analysis_guidance()
            if expert_guidance:
                return f"{base_message}\n\n{expert_guidance}"

        return base_message

<<<<<<< HEAD
    def get_expert_analysis_guidance(self) -> str:
        """
        Get additional guidance for handling expert analysis results in debug context.
=======
        # Add relevant files if provided
        if request.files:
            # Use centralized file processing logic
            continuation_id = getattr(request, "continuation_id", None)
            file_content, processed_files, file_references = self._prepare_file_content_for_prompt(
                request.files, continuation_id, "Code"
            )

            # Store file references for response formatting
            if file_references:
                self._store_file_references(file_references)
            self._actually_processed_files = processed_files
>>>>>>> 573ecbf3

        Returns:
            Additional guidance text for validating and using expert analysis findings
        """
        return (
            "IMPORTANT: Expert debugging analysis has been provided above. You MUST validate "
            "the expert's root cause analysis and proposed fixes against your own investigation. "
            "Ensure the expert's findings align with the evidence you've gathered and that the "
            "recommended solutions address the actual problem, not just symptoms. If the expert "
            "suggests a different root cause than you identified, carefully consider both perspectives "
            "and present a balanced assessment to the user."
        )

    def get_step_guidance_message(self, request) -> str:
        """
        Debug-specific step guidance with detailed investigation instructions.
        """
        step_guidance = self.get_step_guidance(request.step_number, request.confidence, request)
        return step_guidance["next_steps"]

    def customize_workflow_response(self, response_data: dict, request) -> dict:
        """
        Customize response to match original debug tool format.
        """
        # Store initial issue on first step
        if request.step_number == 1:
            self.initial_issue = request.step

        # Convert generic status names to debug-specific ones
        tool_name = self.get_name()
        status_mapping = {
            f"{tool_name}_in_progress": "investigation_in_progress",
            f"pause_for_{tool_name}": "pause_for_investigation",
            f"{tool_name}_required": "investigation_required",
            f"{tool_name}_complete": "investigation_complete",
        }

        if response_data["status"] in status_mapping:
            response_data["status"] = status_mapping[response_data["status"]]

        # Rename status field to match debug tool
        if f"{tool_name}_status" in response_data:
            response_data["investigation_status"] = response_data.pop(f"{tool_name}_status")
            # Add debug-specific status fields
            response_data["investigation_status"]["hypotheses_formed"] = len(self.consolidated_findings.hypotheses)

        # Rename complete investigation data
        if f"complete_{tool_name}" in response_data:
            response_data["complete_investigation"] = response_data.pop(f"complete_{tool_name}")

        # Map the completion flag to match original debug tool
        if f"{tool_name}_complete" in response_data:
            response_data["investigation_complete"] = response_data.pop(f"{tool_name}_complete")

        # Map the required flag to match original debug tool
        if f"{tool_name}_required" in response_data:
            response_data["investigation_required"] = response_data.pop(f"{tool_name}_required")

        return response_data

    # Required abstract methods from BaseTool
    def get_request_model(self):
        """Return the debug-specific request model."""
        return DebugInvestigationRequest

    async def prepare_prompt(self, request) -> str:
        """Not used - workflow tools use execute_workflow()."""
        return ""  # Workflow tools use execute_workflow() directly<|MERGE_RESOLUTION|>--- conflicted
+++ resolved
@@ -1,21 +1,7 @@
 """
-Debug tool - Systematic root cause analysis and debugging assistance
-
-This tool provides a structured workflow for investigating complex bugs and issues.
-It guides you through systematic investigation steps with forced pauses between each step
-to ensure thorough code examination before proceeding. The tool supports backtracking,
-hypothesis evolution, and expert analysis integration for comprehensive debugging.
-
-Key features:
-- Step-by-step investigation workflow with progress tracking
-- Context-aware file embedding (references during investigation, full content for analysis)
-- Automatic conversation threading and history preservation
-- Expert analysis integration with external models
-- Support for visual debugging with image context
-- Confidence-based workflow optimization
+Debug Issue tool - Root cause analysis and debugging assistance
 """
 
-import logging
 from typing import TYPE_CHECKING, Any, Optional
 
 from pydantic import Field
@@ -25,167 +11,46 @@
 
 from config import TEMPERATURE_ANALYTICAL
 from systemprompts import DEBUG_ISSUE_PROMPT
-from tools.shared.base_models import WorkflowRequest
-
-from .workflow.base import WorkflowTool
-
-logger = logging.getLogger(__name__)
-
-# Tool-specific field descriptions matching original debug tool
-DEBUG_INVESTIGATION_FIELD_DESCRIPTIONS = {
-    "step": (
-        "Describe what you're currently investigating by thinking deeply about the issue and its possible causes. "
-        "In step 1, clearly state the issue and begin forming an investigative direction after thinking carefully"
-        "about the described problem. Ask further questions from the user if you think these will help with your"
-        "understanding and investigation. CRITICAL: Remember that reported symptoms might originate from code far from "
-        "where they manifest. Also be aware that after thorough investigation, you might find NO BUG EXISTS - it could "
-        "be a misunderstanding or expectation mismatch. Consider not only obvious failures, but also subtle "
-        "contributing factors like upstream logic, invalid inputs, missing preconditions, or hidden side effects. "
-        "Map out the flow of related functions or modules. Identify call paths where input values or branching logic "
-        "could cause instability. In concurrent systems, watch for race conditions, shared state, or timing "
-        "dependencies. In all later steps, continue exploring with precision: trace deeper dependencies, verify "
-        "hypotheses, and adapt your understanding as you uncover more evidence."
-    ),
-    "step_number": (
-        "The index of the current step in the investigation sequence, beginning at 1. Each step should build upon or "
-        "revise the previous one."
-    ),
-    "total_steps": (
-        "Your current estimate for how many steps will be needed to complete the investigation. "
-        "Adjust as new findings emerge."
-    ),
-    "next_step_required": (
-        "Set to true if you plan to continue the investigation with another step. False means you believe the root "
-        "cause is known or the investigation is complete."
-    ),
-    "findings": (
-        "Summarize everything discovered in this step. Include new clues, unexpected behavior, evidence from code or "
-        "logs, or disproven theories. Be specific and avoid vague language—document what you now know and how it "
-        "affects your hypothesis. IMPORTANT: If you find no evidence supporting the reported issue after thorough "
-        "investigation, document this clearly. Finding 'no bug' is a valid outcome if the "
-        "investigation was comprehensive. "
-        "In later steps, confirm or disprove past findings with reason."
-    ),
-    "files_checked": (
-        "List all files (as absolute paths, do not clip or shrink file names) examined during "
-        "the investigation so far. "
-        "Include even files ruled out, as this tracks your exploration path."
-    ),
-    "relevant_files": (
-        "Subset of files_checked (as full absolute paths) that contain code directly relevant to the issue. Only list "
-        "those that are directly tied to the root cause or its effects. This could include the cause, trigger, or "
-        "place of manifestation."
-    ),
-    "relevant_context": (
-        "List methods or functions that are central to the issue, in the format "
-        "'ClassName.methodName' or 'functionName'. "
-        "Prioritize those that influence or process inputs, drive branching, or pass state between modules."
-    ),
-    "hypothesis": (
-        "A concrete theory for what's causing the issue based on the evidence so far. This can include suspected "
-        "failures, incorrect assumptions, or violated constraints. VALID HYPOTHESES INCLUDE: 'No bug found - possible "
-        "user misunderstanding' or 'Symptoms appear unrelated to any code issue' if evidence supports this. When "
-        "no bug is found, consider suggesting: 'Recommend discussing with thought partner/engineering assistant for "
-        "clarification of expected behavior.' You are encouraged to revise or abandon hypotheses in later steps as "
-        "needed based on evidence."
-    ),
-    "confidence": (
-        "Indicate your current confidence in the hypothesis. Use: 'exploring' (starting out), 'low' (early idea), "
-        "'medium' (some supporting evidence), 'high' (strong evidence), 'very_high' (very strong evidence), "
-        "'almost_certain' (nearly confirmed), 'certain' (100% confidence - root cause and minimal fix are both "
-        "confirmed locally with no need for external model validation). Do NOT use 'certain' unless the issue can be "
-        "fully resolved with a fix, use 'very_high' or 'almost_certain' instead when not 100% sure. Using 'certain' "
-        "means you have complete confidence locally and prevents external model validation. Also do "
-        "NOT set confidence to 'certain' if the user has strongly requested that external validation MUST be performed."
-    ),
-    "backtrack_from_step": (
-        "If an earlier finding or hypothesis needs to be revised or discarded, specify the step number from which to "
-        "start over. Use this to acknowledge investigative dead ends and correct the course."
-    ),
-    "images": (
-        "Optional list of absolute paths to screenshots or UI visuals that clarify the issue. "
-        "Only include if they materially assist understanding or hypothesis formulation."
-    ),
-}
-
-
-class DebugInvestigationRequest(WorkflowRequest):
-    """Request model for debug investigation steps matching original debug tool exactly"""
-
-    # Required fields for each investigation step
-    step: str = Field(..., description=DEBUG_INVESTIGATION_FIELD_DESCRIPTIONS["step"])
-    step_number: int = Field(..., description=DEBUG_INVESTIGATION_FIELD_DESCRIPTIONS["step_number"])
-    total_steps: int = Field(..., description=DEBUG_INVESTIGATION_FIELD_DESCRIPTIONS["total_steps"])
-    next_step_required: bool = Field(..., description=DEBUG_INVESTIGATION_FIELD_DESCRIPTIONS["next_step_required"])
-
-    # Investigation tracking fields
-    findings: str = Field(..., description=DEBUG_INVESTIGATION_FIELD_DESCRIPTIONS["findings"])
-    files_checked: list[str] = Field(
-        default_factory=list, description=DEBUG_INVESTIGATION_FIELD_DESCRIPTIONS["files_checked"]
+
+from .base import BaseTool, ToolRequest
+
+
+class DebugIssueRequest(ToolRequest):
+    """Request model for debug tool"""
+
+    prompt: str = Field(..., description="Error message, symptoms, or issue description")
+    error_context: Optional[str] = Field(None, description="Stack trace, logs, or additional error context")
+    files: Optional[list[str]] = Field(
+        None,
+        description="Files or directories that might be related to the issue (must be absolute paths)",
     )
-    relevant_files: list[str] = Field(
-        default_factory=list, description=DEBUG_INVESTIGATION_FIELD_DESCRIPTIONS["relevant_files"]
-    )
-    relevant_context: list[str] = Field(
-        default_factory=list, description=DEBUG_INVESTIGATION_FIELD_DESCRIPTIONS["relevant_context"]
-    )
-    hypothesis: Optional[str] = Field(None, description=DEBUG_INVESTIGATION_FIELD_DESCRIPTIONS["hypothesis"])
-    confidence: Optional[str] = Field("low", description=DEBUG_INVESTIGATION_FIELD_DESCRIPTIONS["confidence"])
-
-    # Optional backtracking field
-    backtrack_from_step: Optional[int] = Field(
-        None, description=DEBUG_INVESTIGATION_FIELD_DESCRIPTIONS["backtrack_from_step"]
-    )
-
-    # Optional images for visual debugging
-    images: Optional[list[str]] = Field(default=None, description=DEBUG_INVESTIGATION_FIELD_DESCRIPTIONS["images"])
-
-    # Override inherited fields to exclude them from schema (except model which needs to be available)
-    temperature: Optional[float] = Field(default=None, exclude=True)
-    thinking_mode: Optional[str] = Field(default=None, exclude=True)
-    use_websearch: Optional[bool] = Field(default=None, exclude=True)
-
-
-class DebugIssueTool(WorkflowTool):
-    """
-    Debug tool for systematic root cause analysis and issue investigation.
-
-    This tool implements a structured debugging workflow that guides users through
-    methodical investigation steps, ensuring thorough code examination and evidence
-    gathering before reaching conclusions. It supports complex debugging scenarios
-    including race conditions, memory leaks, performance issues, and integration problems.
-    """
-
-    def __init__(self):
-        super().__init__()
-        self.initial_issue = None
+    runtime_info: Optional[str] = Field(None, description="Environment, versions, or runtime information")
+    previous_attempts: Optional[str] = Field(None, description="What has been tried already")
+
+
+class DebugIssueTool(BaseTool):
+    """Advanced debugging and root cause analysis tool"""
 
     def get_name(self) -> str:
         return "debug"
 
     def get_description(self) -> str:
         return (
-            "DEBUG & ROOT CAUSE ANALYSIS - Systematic self-investigation followed by expert analysis. "
-            "This tool guides you through a step-by-step investigation process where you:\n\n"
-            "1. Start with step 1: describe the issue to investigate\n"
-            "2. STOP and investigate using appropriate tools\n"
-            "3. Report findings in step 2 with concrete evidence from actual code\n"
-            "4. Continue investigating between each debug step\n"
-            "5. Track findings, relevant files, and methods throughout\n"
-            "6. Update hypotheses as understanding evolves\n"
-            "7. Once investigation is complete, receive expert analysis\n\n"
-            "IMPORTANT: This tool enforces investigation between steps:\n"
-            "- After each debug call, you MUST investigate before calling debug again\n"
-            "- Each step must include NEW evidence from code examination\n"
-            "- No recursive debug calls without actual investigation work\n"
-            "- The tool will specify which step number to use next\n"
-            "- Follow the required_actions list for investigation guidance\n\n"
-            "Perfect for: complex bugs, mysterious errors, performance issues, "
-            "race conditions, memory leaks, integration problems."
+            "DEBUG & ROOT CAUSE ANALYSIS - Expert debugging for complex issues with 1M token capacity. "
+            "Use this when you need to debug code, find out why something is failing, identify root causes, "
+            "trace errors, or diagnose issues. "
+            "IMPORTANT: Share diagnostic files liberally! The model can handle up to 1M tokens, so include: "
+            "large log files, full stack traces, memory dumps, diagnostic outputs, multiple related files, "
+            "entire modules, test results, configuration files - anything that might help debug the issue. "
+            "Claude should proactively use this tool whenever debugging is needed and share comprehensive "
+            "file paths rather than snippets. Include error messages, stack traces, logs, and ALL relevant "
+            "code files as absolute paths. The more context, the better the debugging analysis. "
+            "Choose thinking_mode based on issue complexity: 'low' for simple errors, "
+            "'medium' for standard debugging (default), 'high' for complex system issues, "
+            "'max' for extremely challenging bugs requiring deepest analysis. "
+            "Note: If you're not currently using a top-tier model such as Opus 4 or above, these tools can provide enhanced capabilities."
         )
 
-<<<<<<< HEAD
-=======
     def get_input_schema(self) -> dict[str, Any]:
         schema = {
             "type": "object",
@@ -244,12 +109,13 @@
 
         return schema
 
->>>>>>> 573ecbf3
     def get_system_prompt(self) -> str:
         return DEBUG_ISSUE_PROMPT
 
     def get_default_temperature(self) -> float:
         return TEMPERATURE_ANALYTICAL
+
+    # Line numbers are enabled by default from base class for precise error location
 
     def get_model_category(self) -> "ToolModelCategory":
         """Debug requires deep analysis and reasoning"""
@@ -257,387 +123,51 @@
 
         return ToolModelCategory.EXTENDED_REASONING
 
-    def get_workflow_request_model(self):
-        """Return the debug-specific request model."""
-        return DebugInvestigationRequest
-
-    def get_input_schema(self) -> dict[str, Any]:
-        """Generate input schema using WorkflowSchemaBuilder with debug-specific overrides."""
-        from .workflow.schema_builders import WorkflowSchemaBuilder
-
-        # Debug-specific field overrides
-        debug_field_overrides = {
-            "step": {
-                "type": "string",
-                "description": DEBUG_INVESTIGATION_FIELD_DESCRIPTIONS["step"],
-            },
-            "step_number": {
-                "type": "integer",
-                "minimum": 1,
-                "description": DEBUG_INVESTIGATION_FIELD_DESCRIPTIONS["step_number"],
-            },
-            "total_steps": {
-                "type": "integer",
-                "minimum": 1,
-                "description": DEBUG_INVESTIGATION_FIELD_DESCRIPTIONS["total_steps"],
-            },
-            "next_step_required": {
-                "type": "boolean",
-                "description": DEBUG_INVESTIGATION_FIELD_DESCRIPTIONS["next_step_required"],
-            },
-            "findings": {
-                "type": "string",
-                "description": DEBUG_INVESTIGATION_FIELD_DESCRIPTIONS["findings"],
-            },
-            "files_checked": {
-                "type": "array",
-                "items": {"type": "string"},
-                "description": DEBUG_INVESTIGATION_FIELD_DESCRIPTIONS["files_checked"],
-            },
-            "relevant_files": {
-                "type": "array",
-                "items": {"type": "string"},
-                "description": DEBUG_INVESTIGATION_FIELD_DESCRIPTIONS["relevant_files"],
-            },
-            "confidence": {
-                "type": "string",
-                "enum": ["exploring", "low", "medium", "high", "very_high", "almost_certain", "certain"],
-                "description": DEBUG_INVESTIGATION_FIELD_DESCRIPTIONS["confidence"],
-            },
-            "hypothesis": {
-                "type": "string",
-                "description": DEBUG_INVESTIGATION_FIELD_DESCRIPTIONS["hypothesis"],
-            },
-            "backtrack_from_step": {
-                "type": "integer",
-                "minimum": 1,
-                "description": DEBUG_INVESTIGATION_FIELD_DESCRIPTIONS["backtrack_from_step"],
-            },
-            "images": {
-                "type": "array",
-                "items": {"type": "string"},
-                "description": DEBUG_INVESTIGATION_FIELD_DESCRIPTIONS["images"],
-            },
-        }
-
-        # Use WorkflowSchemaBuilder with debug-specific tool fields
-        return WorkflowSchemaBuilder.build_schema(
-            tool_specific_fields=debug_field_overrides,
-            model_field_schema=self.get_model_field_schema(),
-            auto_mode=self.is_effective_auto_mode(),
-            tool_name=self.get_name(),
-        )
-
-    def get_required_actions(self, step_number: int, confidence: str, findings: str, total_steps: int) -> list[str]:
-        """Define required actions for each investigation phase."""
-        if step_number == 1:
-            # Initial investigation tasks
-            return [
-                "Search for code related to the reported issue or symptoms",
-                "Examine relevant files and understand the current implementation",
-                "Understand the project structure and locate relevant modules",
-                "Identify how the affected functionality is supposed to work",
-            ]
-        elif confidence in ["exploring", "low"]:
-            # Need deeper investigation
-            return [
-                "Examine the specific files you've identified as relevant",
-                "Trace method calls and data flow through the system",
-                "Check for edge cases, boundary conditions, and assumptions in the code",
-                "Look for related configuration, dependencies, or external factors",
-            ]
-        elif confidence in ["medium", "high", "very_high"]:
-            # Close to root cause - need confirmation
-            return [
-                "Examine the exact code sections where you believe the issue occurs",
-                "Trace the execution path that leads to the failure",
-                "Verify your hypothesis with concrete code evidence",
-                "Check for any similar patterns elsewhere in the codebase",
-            ]
-        elif confidence == "almost_certain":
-            # Almost certain - final verification before conclusion
-            return [
-                "Finalize your root cause analysis with specific evidence",
-                "Document the complete chain of causation from symptom to root cause",
-                "Verify the minimal fix approach is correct",
-                "Consider if expert analysis would provide additional insights",
-            ]
-        else:
-            # General investigation needed
-            return [
-                "Continue examining the code paths identified in your hypothesis",
-                "Gather more evidence using appropriate investigation tools",
-                "Test edge cases and boundary conditions",
-                "Look for patterns that confirm or refute your theory",
-            ]
-
-    def should_call_expert_analysis(self, consolidated_findings, request=None) -> bool:
-        """
-        Decide when to call external model based on investigation completeness.
-
-        Don't call expert analysis if the CLI agent has certain confidence - trust their judgment.
-        """
-        # Check if user requested to skip assistant model
-        if request and not self.get_request_use_assistant_model(request):
-            return False
-
-        # Check if we have meaningful investigation data
-        return (
-            len(consolidated_findings.relevant_files) > 0
-            or len(consolidated_findings.findings) >= 2
-            or len(consolidated_findings.issues_found) > 0
-        )
-
-    def prepare_expert_analysis_context(self, consolidated_findings) -> str:
-        """Prepare context for external model call matching original debug tool format."""
-        context_parts = [
-            f"=== ISSUE DESCRIPTION ===\n{self.initial_issue or 'Investigation initiated'}\n=== END DESCRIPTION ==="
-        ]
-
-        # Add special note if confidence is almost_certain
-        if consolidated_findings.confidence == "almost_certain":
-            context_parts.append(
-                "\n=== IMPORTANT: ALMOST CERTAIN CONFIDENCE ===\n"
-                "The agent has reached 'almost_certain' confidence but has NOT confirmed the bug with 100% certainty. "
-                "Your role is to:\n"
-                "1. Validate the agent's hypothesis and investigation\n"
-                "2. Identify any missing evidence or overlooked aspects\n"
-                "3. Provide additional insights that could confirm or refute the hypothesis\n"
-                "4. Help finalize the root cause analysis with complete certainty\n"
-                "=== END IMPORTANT ==="
-            )
-
-        # Add investigation summary
-        investigation_summary = self._build_investigation_summary(consolidated_findings)
-        context_parts.append(f"\n=== AGENT'S INVESTIGATION FINDINGS ===\n{investigation_summary}\n=== END FINDINGS ===")
-
-        # Add error context if available
-        error_context = self._extract_error_context(consolidated_findings)
-        if error_context:
-            context_parts.append(f"\n=== ERROR CONTEXT/STACK TRACE ===\n{error_context}\n=== END CONTEXT ===")
-
-        # Add relevant methods/functions if available
-        if consolidated_findings.relevant_context:
-            methods_text = "\n".join(f"- {method}" for method in consolidated_findings.relevant_context)
-            context_parts.append(f"\n=== RELEVANT METHODS/FUNCTIONS ===\n{methods_text}\n=== END METHODS ===")
-
-        # Add hypothesis evolution if available
-        if consolidated_findings.hypotheses:
-            hypotheses_text = "\n".join(
-                f"Step {h['step']} ({h['confidence']} confidence): {h['hypothesis']}"
-                for h in consolidated_findings.hypotheses
-            )
-            context_parts.append(f"\n=== HYPOTHESIS EVOLUTION ===\n{hypotheses_text}\n=== END HYPOTHESES ===")
-
-        # Add images if available
-        if consolidated_findings.images:
-            images_text = "\n".join(f"- {img}" for img in consolidated_findings.images)
-            context_parts.append(
-                f"\n=== VISUAL DEBUGGING INFORMATION ===\n{images_text}\n=== END VISUAL INFORMATION ==="
-            )
-
-        # Add file content if we have relevant files
-        if consolidated_findings.relevant_files:
-            file_content, _ = self._prepare_file_content_for_prompt(
-                list(consolidated_findings.relevant_files), None, "Essential debugging files"
-            )
-            if file_content:
-                context_parts.append(
-                    f"\n=== ESSENTIAL FILES FOR DEBUGGING ===\n{file_content}\n=== END ESSENTIAL FILES ==="
-                )
-
-        return "\n".join(context_parts)
-
-    def _build_investigation_summary(self, consolidated_findings) -> str:
-        """Prepare a comprehensive summary of the investigation."""
-        summary_parts = [
-            "=== SYSTEMATIC INVESTIGATION SUMMARY ===",
-            f"Total steps: {len(consolidated_findings.findings)}",
-            f"Files examined: {len(consolidated_findings.files_checked)}",
-            f"Relevant files identified: {len(consolidated_findings.relevant_files)}",
-            f"Methods/functions involved: {len(consolidated_findings.relevant_context)}",
-            "",
-            "=== INVESTIGATION PROGRESSION ===",
-        ]
-
-        for finding in consolidated_findings.findings:
-            summary_parts.append(finding)
-
-        return "\n".join(summary_parts)
-
-    def _extract_error_context(self, consolidated_findings) -> Optional[str]:
-        """Extract error context from investigation findings."""
-        error_patterns = ["error", "exception", "stack trace", "traceback", "failure"]
-        error_context_parts = []
-
-        for finding in consolidated_findings.findings:
-            if any(pattern in finding.lower() for pattern in error_patterns):
-                error_context_parts.append(finding)
-
-        return "\n".join(error_context_parts) if error_context_parts else None
-
-    def get_step_guidance(self, step_number: int, confidence: str, request) -> dict[str, Any]:
-        """
-        Provide step-specific guidance matching original debug tool behavior.
-
-        This method generates debug-specific guidance that's used by get_step_guidance_message().
-        """
-        # Generate the next steps instruction based on required actions
-        required_actions = self.get_required_actions(step_number, confidence, request.findings, request.total_steps)
-
-        if step_number == 1:
-            next_steps = (
-                f"MANDATORY: DO NOT call the {self.get_name()} tool again immediately. You MUST first investigate "
-                f"the codebase using appropriate tools. CRITICAL AWARENESS: The reported symptoms might be "
-                f"caused by issues elsewhere in the code, not where symptoms appear. Also, after thorough "
-                f"investigation, it's possible NO BUG EXISTS - the issue might be a misunderstanding or "
-                f"user expectation mismatch. Search broadly, examine implementations, understand the logic flow. "
-                f"Only call {self.get_name()} again AFTER gathering concrete evidence. When you call "
-                f"{self.get_name()} next time, "
-                f"use step_number: {step_number + 1} and report specific files examined and findings discovered."
-            )
-        elif confidence in ["exploring", "low"]:
-            next_steps = (
-                f"STOP! Do NOT call {self.get_name()} again yet. Based on your findings, you've identified potential areas "
-                f"but need concrete evidence. MANDATORY ACTIONS before calling {self.get_name()} step {step_number + 1}:\n"
-                + "\n".join(f"{i+1}. {action}" for i, action in enumerate(required_actions))
-                + f"\n\nOnly call {self.get_name()} again with step_number: {step_number + 1} AFTER "
-                + "completing these investigations."
-            )
-        elif confidence in ["medium", "high", "very_high"]:
-            next_steps = (
-                f"WAIT! Your hypothesis needs verification. DO NOT call {self.get_name()} immediately. REQUIRED ACTIONS:\n"
-                + "\n".join(f"{i+1}. {action}" for i, action in enumerate(required_actions))
-                + f"\n\nREMEMBER: If you cannot find concrete evidence of a bug causing the reported symptoms, "
-                f"'no bug found' is a valid conclusion. Consider suggesting discussion with your thought partner "
-                f"or engineering assistant for clarification. Document findings with specific file:line references, "
-                f"then call {self.get_name()} with step_number: {step_number + 1}."
-            )
-        elif confidence == "almost_certain":
-            next_steps = (
-                "ALMOST CERTAIN - Prepare for final analysis. REQUIRED ACTIONS:\n"
-                + "\n".join(f"{i+1}. {action}" for i, action in enumerate(required_actions))
-                + "\n\nIMPORTANT: You're almost certain about the root cause. If you have NOT found the bug with "
-                "100% certainty, consider setting next_step_required=false to invoke expert analysis. The expert "
-                "can validate your hypotheses and provide additional insights. If you ARE 100% certain and have "
-                "identified the exact bug and fix, proceed to confidence='certain'. Otherwise, let expert analysis "
-                "help finalize the investigation."
-            )
-        else:
-            next_steps = (
-                f"PAUSE INVESTIGATION. Before calling {self.get_name()} step {step_number + 1}, you MUST examine code. "
-                + "Required: "
-                + ", ".join(required_actions[:2])
-                + ". "
-                + f"Your next {self.get_name()} call (step_number: {step_number + 1}) must include "
-                f"NEW evidence from actual code examination, not just theories. If no bug evidence "
-                f"is found, suggesting "
-                f"collaboration with thought partner is valuable. NO recursive {self.get_name()} calls "
-                f"without investigation work!"
-            )
-
-        return {"next_steps": next_steps}
-
-    # Hook method overrides for debug-specific behavior
-
-    def prepare_step_data(self, request) -> dict:
-        """
-        Prepare debug-specific step data for processing.
-        """
-        step_data = {
-            "step": request.step,
-            "step_number": request.step_number,
-            "findings": request.findings,
-            "files_checked": request.files_checked,
-            "relevant_files": request.relevant_files,
-            "relevant_context": request.relevant_context,
-            "issues_found": [],  # Debug tool doesn't use issues_found field
-            "confidence": request.confidence,
-            "hypothesis": request.hypothesis,
-            "images": request.images or [],
-        }
-        return step_data
-
-    def should_skip_expert_analysis(self, request, consolidated_findings) -> bool:
-        """
-        Debug tool skips expert analysis when agent has "certain" confidence.
-        """
-        return request.confidence == "certain" and not request.next_step_required
-
-    # Override inheritance hooks for debug-specific behavior
-
-    def get_completion_status(self) -> str:
-        """Debug tools use debug-specific status."""
-        return "certain_confidence_proceed_with_fix"
-
-    def get_completion_data_key(self) -> str:
-        """Debug uses 'complete_investigation' key."""
-        return "complete_investigation"
-
-    def get_final_analysis_from_request(self, request):
-        """Debug tools use 'hypothesis' field."""
-        return request.hypothesis
-
-    def get_confidence_level(self, request) -> str:
-        """Debug tools use 'certain' for high confidence."""
-        return "certain"
-
-    def get_completion_message(self) -> str:
-        """Debug-specific completion message."""
-        return (
-            "Investigation complete with CERTAIN confidence. You have identified the exact "
-            "root cause and a minimal fix. MANDATORY: Present the user with the root cause analysis "
-            "and IMMEDIATELY proceed with implementing the simple fix without requiring further "
-            "consultation. Focus on the precise, minimal change needed."
-        )
-
-    def get_skip_reason(self) -> str:
-        """Debug-specific skip reason."""
-        return "Identified exact root cause with minimal fix requirement locally"
-
-    def get_request_relevant_context(self, request) -> list:
-        """Get relevant_context for debug tool."""
-        try:
-            return request.relevant_context or []
-        except AttributeError:
-            return []
-
-    def get_skip_expert_analysis_status(self) -> str:
-        """Debug-specific expert analysis skip status."""
-        return "skipped_due_to_certain_confidence"
-
-    def prepare_work_summary(self) -> str:
-        """Debug-specific work summary."""
-        return self._build_investigation_summary(self.consolidated_findings)
-
-    def get_completion_next_steps_message(self, expert_analysis_used: bool = False) -> str:
-        """
-        Debug-specific completion message.
-
-        Args:
-            expert_analysis_used: True if expert analysis was successfully executed
-        """
-        base_message = (
-            "INVESTIGATION IS COMPLETE. YOU MUST now summarize and present ALL key findings, confirmed "
-            "hypotheses, and exact recommended fixes. Clearly identify the most likely root cause and "
-            "provide concrete, actionable implementation guidance. Highlight affected code paths and display "
-            "reasoning that led to this conclusion—make it easy for a developer to understand exactly where "
-            "the problem lies. Where necessary, show cause-and-effect / bug-trace call graph."
-        )
-
-        # Add expert analysis guidance only when expert analysis was actually used
-        if expert_analysis_used:
-            expert_guidance = self.get_expert_analysis_guidance()
-            if expert_guidance:
-                return f"{base_message}\n\n{expert_guidance}"
-
-        return base_message
-
-<<<<<<< HEAD
-    def get_expert_analysis_guidance(self) -> str:
-        """
-        Get additional guidance for handling expert analysis results in debug context.
-=======
+    def get_request_model(self):
+        return DebugIssueRequest
+
+    async def prepare_prompt(self, request: DebugIssueRequest) -> str:
+        """Prepare the debugging prompt"""
+        # Check for prompt.txt in files
+        prompt_content, updated_files = self.handle_prompt_file(request.files)
+
+        # If prompt.txt was found, use it as prompt or error_context
+        if prompt_content:
+            if not request.prompt or request.prompt == "":
+                request.prompt = prompt_content
+            else:
+                request.error_context = prompt_content
+
+        # Check user input sizes at MCP transport boundary (before adding internal content)
+        size_check = self.check_prompt_size(request.prompt)
+        if size_check:
+            from tools.models import ToolOutput
+
+            raise ValueError(f"MCP_SIZE_CHECK:{ToolOutput(**size_check).model_dump_json()}")
+
+        if request.error_context:
+            size_check = self.check_prompt_size(request.error_context)
+            if size_check:
+                from tools.models import ToolOutput
+
+                raise ValueError(f"MCP_SIZE_CHECK:{ToolOutput(**size_check).model_dump_json()}")
+
+        # Update request files list
+        if updated_files is not None:
+            request.files = updated_files
+
+        # Build context sections
+        context_parts = [f"=== ISSUE DESCRIPTION ===\n{request.prompt}\n=== END DESCRIPTION ==="]
+
+        if request.error_context:
+            context_parts.append(f"\n=== ERROR CONTEXT/STACK TRACE ===\n{request.error_context}\n=== END CONTEXT ===")
+
+        if request.runtime_info:
+            context_parts.append(f"\n=== RUNTIME INFORMATION ===\n{request.runtime_info}\n=== END RUNTIME ===")
+
+        if request.previous_attempts:
+            context_parts.append(f"\n=== PREVIOUS ATTEMPTS ===\n{request.previous_attempts}\n=== END ATTEMPTS ===")
+
         # Add relevant files if provided
         if request.files:
             # Use centralized file processing logic
@@ -650,72 +180,45 @@
             if file_references:
                 self._store_file_references(file_references)
             self._actually_processed_files = processed_files
->>>>>>> 573ecbf3
-
-        Returns:
-            Additional guidance text for validating and using expert analysis findings
-        """
-        return (
-            "IMPORTANT: Expert debugging analysis has been provided above. You MUST validate "
-            "the expert's root cause analysis and proposed fixes against your own investigation. "
-            "Ensure the expert's findings align with the evidence you've gathered and that the "
-            "recommended solutions address the actual problem, not just symptoms. If the expert "
-            "suggests a different root cause than you identified, carefully consider both perspectives "
-            "and present a balanced assessment to the user."
+
+            if file_content:
+                context_parts.append(f"\n=== RELEVANT CODE ===\n{file_content}\n=== END CODE ===")
+
+        full_context = "\n".join(context_parts)
+
+        # Check token limits
+        self._validate_token_limit(full_context, "Context")
+
+        # Add web search instruction if enabled
+        websearch_instruction = self.get_websearch_instruction(
+            request.use_websearch,
+            """When debugging issues, consider if searches for these would help:
+- The exact error message to find known solutions
+- Framework-specific error codes and their meanings
+- Similar issues in forums, GitHub issues, or Stack Overflow
+- Workarounds and patches for known bugs
+- Version-specific issues and compatibility problems""",
         )
 
-    def get_step_guidance_message(self, request) -> str:
-        """
-        Debug-specific step guidance with detailed investigation instructions.
-        """
-        step_guidance = self.get_step_guidance(request.step_number, request.confidence, request)
-        return step_guidance["next_steps"]
-
-    def customize_workflow_response(self, response_data: dict, request) -> dict:
-        """
-        Customize response to match original debug tool format.
-        """
-        # Store initial issue on first step
-        if request.step_number == 1:
-            self.initial_issue = request.step
-
-        # Convert generic status names to debug-specific ones
-        tool_name = self.get_name()
-        status_mapping = {
-            f"{tool_name}_in_progress": "investigation_in_progress",
-            f"pause_for_{tool_name}": "pause_for_investigation",
-            f"{tool_name}_required": "investigation_required",
-            f"{tool_name}_complete": "investigation_complete",
-        }
-
-        if response_data["status"] in status_mapping:
-            response_data["status"] = status_mapping[response_data["status"]]
-
-        # Rename status field to match debug tool
-        if f"{tool_name}_status" in response_data:
-            response_data["investigation_status"] = response_data.pop(f"{tool_name}_status")
-            # Add debug-specific status fields
-            response_data["investigation_status"]["hypotheses_formed"] = len(self.consolidated_findings.hypotheses)
-
-        # Rename complete investigation data
-        if f"complete_{tool_name}" in response_data:
-            response_data["complete_investigation"] = response_data.pop(f"complete_{tool_name}")
-
-        # Map the completion flag to match original debug tool
-        if f"{tool_name}_complete" in response_data:
-            response_data["investigation_complete"] = response_data.pop(f"{tool_name}_complete")
-
-        # Map the required flag to match original debug tool
-        if f"{tool_name}_required" in response_data:
-            response_data["investigation_required"] = response_data.pop(f"{tool_name}_required")
-
-        return response_data
-
-    # Required abstract methods from BaseTool
-    def get_request_model(self):
-        """Return the debug-specific request model."""
-        return DebugInvestigationRequest
-
-    async def prepare_prompt(self, request) -> str:
-        """Not used - workflow tools use execute_workflow()."""
-        return ""  # Workflow tools use execute_workflow() directly+        # Combine everything
+        full_prompt = f"""{self.get_system_prompt()}{websearch_instruction}
+
+{full_context}
+
+Please debug this issue following the structured format in the system prompt.
+Focus on finding the root cause and providing actionable solutions."""
+
+        return full_prompt
+
+    def format_response(self, response: str, request: DebugIssueRequest, model_info: Optional[dict] = None) -> str:
+        """Format the debugging response"""
+        # Get the friendly model name
+        model_name = "the model"
+        if model_info and model_info.get("model_response"):
+            model_name = model_info["model_response"].friendly_name or "the model"
+
+        return f"""{response}
+
+---
+
+**Next Steps:** Evaluate {model_name}'s recommendations, synthesize the best fix considering potential regressions, and if the root cause has been clearly identified, proceed with implementing the potential fixes."""