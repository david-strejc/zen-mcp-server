# Zen MCP: Many Workflows. One Context.

[zen_web.webm](https://github.com/user-attachments/assets/851e3911-7f06-47c0-a4ab-a2601236697c)

<div align="center">
  <b>🤖 <a href="https://www.anthropic.com/claude-code">Claude</a> OR <a href="https://github.com/google-gemini/gemini-cli">Gemini CLI</a> + [Gemini / OpenAI / Grok / OpenRouter / DIAL / Ollama / Any Model] = Your Ultimate AI Development Team</b>
</div>

<br/>

The ultimate development partners for your favorite Coding Agent ([Claude](https://www.anthropic.com/claude-code) OR [Gemini CLI](https://github.com/google-gemini/gemini-cli)) - a Model Context Protocol server that gives you access to multiple AI
models for enhanced code analysis, problem-solving, and collaborative development.

**Features true AI orchestration with conversations that continue across workflows** - Give Claude a complex
_workflow_ and let it orchestrate between models automatically. Claude stays in control, performs the actual work,
but gets perspectives from the best AI for each subtask. With tools like [`planner`](#3-planner---interactive-step-by-step-planning) for
breaking down complex projects, [`analyze`](#8-analyze---smart-file-analysis) for understanding codebases,
[`codereview`](#5-codereview---professional-code-review) for audits, [`refactor`](#9-refactor---intelligent-code-refactoring) for
improving code structure, [`debug`](#7-debug---expert-debugging-assistant) for solving complex problems, and [`precommit`](#6-precommit---pre-commit-validation) for
validating changes, Claude can switch between different tools _and_ models mid-conversation,
with context carrying forward seamlessly.

**Example Workflow - Claude Code:**
1. `Perform a codereview using gemini pro and o3 and use planner to generate a detailed plan, implement the fixes and do a final precommit check by continuing from the previous codereview`
2. This triggers a [`codereview`](#5-codereview---professional-code-review) workflow where Claude walks the code, looking for all kinds of issues
3. After multiple passes, collects relevant code and makes note of issues along the way
4. Maintains a `confidence` level between `exploring`, `low`, `medium`, `high` and `certain` to track how confidently it's been able to find and identify issues
5. Generates a detailed list of critical -> low issues
6. Shares the relevant files, findings, etc with **Gemini Pro** to perform a deep dive for a second [`codereview`](#5-codereview---professional-code-review)
7. Comes back with a response and next does the same with o3, adding to the prompt if a new discovery comes to light
8. When done, Claude takes in all the feedback and combines a single list of all critical -> low issues, including good patterns in your code. The final list includes new findings or revisions in case Claude misunderstood or missed something crucial and one of the other models pointed this out
9. It then uses the [`planner`](#3-planner---interactive-step-by-step-planning) workflow to break the work down into simpler steps if a major refactor is required
10. Claude then performs the actual work of fixing highlighted issues
11. When done, Claude returns to Gemini Pro for a [`precommit`](#6-precommit---pre-commit-validation) review

All within a single conversation thread! Gemini Pro in step 11 _knows_ what was recommended by O3 in step 7! Taking that context
and review into consideration to aid with its final pre-commit review.

**Think of it as Claude Code _for_ Claude Code.** This MCP isn't magic. It's just **super-glue**.

> **Remember:** Claude stays in full control — but **YOU** call the shots.
> Zen is designed to have Claude engage other models only when needed — and to follow through with meaningful back-and-forth.
> **You're** the one who crafts the powerful prompt that makes Claude bring in Gemini, Flash, O3 — or fly solo.
> You're the guide. The prompter. The puppeteer.
> ### You are the AI - **Actually Intelligent**.

Because these AI models [clearly aren't when they get chatty →](docs/ai_banter.md)

## Quick Navigation

- **Getting Started**
  - [Quickstart](#quickstart-5-minutes) - Get running in 5 minutes
  - [Available Tools](#available-tools) - Overview of all tools
  - [AI-to-AI Conversations](#ai-to-ai-conversation-threading) - Multi-turn conversations

- **Tools Reference**
  - [`chat`](#1-chat---general-development-chat--collaborative-thinking) - Collaborative thinking
  - [`thinkdeep`](#2-thinkdeep---extended-reasoning-partner) - Extended reasoning
  - [`challenge`](#3-challenge---critical-challenge-prompt) - Prevents **You're absolutely right!** responses
  - [`planner`](#4-planner---interactive-step-by-step-planning) - Interactive step-by-step planning
  - [`consensus`](#5-consensus---multi-model-perspective-gathering) - Multi-model consensus analysis
  - [`codereview`](#6-codereview---professional-code-review) - Code review
  - [`precommit`](#7-precommit---pre-commit-validation) - Pre-commit validation
  - [`debug`](#8-debug---expert-debugging-assistant) - Debugging help
  - [`analyze`](#9-analyze---smart-file-analysis) - File analysis
  - [`refactor`](#10-refactor---intelligent-code-refactoring) - Code refactoring with decomposition focus
  - [`tracer`](#11-tracer---static-code-analysis-prompt-generator) - Call-flow mapping and dependency tracing
  - [`testgen`](#12-testgen---comprehensive-test-generation) - Test generation with edge cases
  - [`secaudit`](#13-secaudit---comprehensive-security-audit) - Security audit with OWASP analysis
  - [`docgen`](#14-docgen---comprehensive-documentation-generation) - Documentation generation with complexity analysis

- **Advanced Usage**
  - [Advanced Features](#advanced-features) - AI-to-AI conversations, large prompts, web search
  - [Complete Advanced Guide](docs/advanced-usage.md) - Model configuration, thinking modes, workflows, tool parameters

- **Setup & Support**
  - [WSL Setup Guide](docs/wsl-setup.md) - Windows Subsystem for Linux configuration
  - [Troubleshooting Guide](docs/troubleshooting.md) - Common issues and debugging steps
  - [License](#license) - Apache 2.0

## Why This Server?

Claude is brilliant, but sometimes you need:
- **Guided workflows** - Developer-centric processes that enforce systematic investigation, preventing rushed analysis by ensuring Claude examines code thoroughly at each phase ([`debug`](#7-debug---expert-debugging-assistant), [`precommit`](#6-precommit---pre-commit-validation), [`refactor`](#9-refactor---intelligent-code-refactoring), [`analyze`](#8-analyze---smart-file-analysis), [`codereview`](#5-codereview---professional-code-review))
- **Multiple AI perspectives** - Let Claude orchestrate between different models to get the best analysis
- **Automatic model selection** - Claude picks the right model for each task (or you can specify)
- **A senior developer partner** to validate and extend ideas ([`chat`](#1-chat---general-development-chat--collaborative-thinking))
- **A second opinion** on complex architectural decisions - augment Claude's thinking with perspectives from Gemini Pro, O3, or [dozens of other models via custom endpoints](docs/custom_models.md) ([`thinkdeep`](#2-thinkdeep---extended-reasoning-partner))
- **Get multiple expert opinions** - Have different AI models debate your ideas (some supporting, some critical) to help you make better decisions ([`consensus`](#3-consensus---multi-model-perspective-gathering))
- **Professional code reviews** with actionable feedback across entire repositories ([`codereview`](#4-codereview---professional-code-review))
- **Pre-commit validation** with deep analysis using the best model for the job ([`precommit`](#5-precommit---pre-commit-validation))
- **Expert debugging** - O3 for logical issues, Gemini for architectural problems ([`debug`](#6-debug---expert-debugging-assistant))
- **Extended context windows beyond Claude's limits** - Delegate analysis to Gemini (1M tokens) or O3 (200K tokens) for entire codebases, large datasets, or comprehensive documentation
- **Model-specific strengths** - Extended thinking with Gemini Pro, fast iteration with Flash, strong reasoning with O3, local privacy with Ollama
- **Local model support** - Run models like Llama 3.2 locally via Ollama, vLLM, or LM Studio for privacy and cost control
- **Dynamic collaboration** - Models can request additional context and follow-up replies from Claude mid-analysis
- **Smart file handling** - Automatically expands directories, manages token limits based on model capacity
- **Vision support** - Analyze images, diagrams, screenshots, and visual content with vision-capable models
- **[Bypass MCP's token limits](docs/advanced-usage.md#working-with-large-prompts)** - Work around MCP's 25K limit automatically
- **[Context revival across sessions](docs/context-revival.md)** - Continue conversations even after Claude's context resets, with other models maintaining full history

## Pro Tip: Context Revival

**This is an extremely powerful feature that cannot be highlighted enough**:

> The most amazing side-effect of this _conversation continuation_ system is that even AFTER Claude's context resets or
> compacts, since the continuation info is kept within MCP's memory, you can ask it to _continue_ discussing
> the plan with `o3`, and it will suddenly revive Claude because O3 would know what was being talked about and
> relay this back in a way that re-ignites Claude's understanding. All this without wasting context on asking Claude to
> ingest lengthy documents / code again and re-prompting it to communicate with another model. Zen manages that internally. The model's response
> revives Claude with better context around the discussion than an automatic summary ever can.

**[📖 Read the complete technical deep-dive on how this revolutionary system works](docs/context-revival.md)**

This server orchestrates multiple AI models as your development team, with Claude automatically selecting the best model for each task or allowing you to choose specific models for different strengths.

<div align="center">
  <img src="https://github.com/user-attachments/assets/0f3c8e2d-a236-4068-a80e-46f37b0c9d35" width="600">
</div>

**Prompt Used:**
```
Study the code properly, think deeply about what this does and then see if there's any room for improvement in
terms of performance optimizations, brainstorm with gemini on this to get feedback and then confirm any change by
first adding a unit test with `measure` and measuring current code and then implementing the optimization and
measuring again to ensure it improved, then share results. Check with gemini in between as you make tweaks.
```

The final implementation resulted in a 26% improvement in JSON parsing performance for the selected library, reducing processing time through targeted, collaborative optimizations guided by Gemini’s analysis and Claude’s refinement.

## Quickstart (5 minutes)

### Prerequisites

- Python 3.10+ (3.12 recommended)
- Git
- **Windows users**: WSL2 is required for Claude Code CLI

### 1. Get API Keys (at least one required)

**Option A: OpenRouter (Access multiple models with one API)**
- **OpenRouter**: Visit [OpenRouter](https://openrouter.ai/) for access to multiple models through one API. [Setup Guide](docs/custom_models.md)
  - Control model access and spending limits directly in your OpenRouter dashboard
  - Configure model aliases in [`conf/custom_models.json`](conf/custom_models.json)

**Option B: Native APIs**
- **Gemini**: Visit [Google AI Studio](https://makersuite.google.com/app/apikey) and generate an API key. For best results with Gemini 2.5 Pro, use a paid API key as the free tier has limited access to the latest models.
- **OpenAI**: Visit [OpenAI Platform](https://platform.openai.com/api-keys) to get an API key for O3 model access.
- **X.AI**: Visit [X.AI Console](https://console.x.ai/) to get an API key for GROK model access.
- **DIAL**: Visit [DIAL Platform](https://dialx.ai/) to get an API key for accessing multiple models through their unified API. DIAL is an open-source AI orchestration platform that provides vendor-agnostic access to models from major providers, open-source community, and self-hosted deployments. [API Documentation](https://dialx.ai/dial_api)

**Option C: Custom API Endpoints (Local models like Ollama, vLLM)**
[Please see the setup guide](docs/custom_models.md#option-2-custom-api-setup-ollama-vllm-etc). With a custom API you can use:
- **Ollama**: Run models like Llama 3.2 locally for free inference
- **vLLM**: Self-hosted inference server for high-throughput inference
- **LM Studio**: Local model hosting with OpenAI-compatible API interface
- **Text Generation WebUI**: Popular local interface for running models
- **Any OpenAI-compatible API**: Custom endpoints for your own infrastructure

> **Note:** Using multiple provider options may create ambiguity about which provider / model to use if there is an overlap.
> If all APIs are configured, native APIs will take priority when there is a clash in model name, such as for `gemini` and `o3`.
> Configure your model aliases and give them unique names in [`conf/custom_models.json`](conf/custom_models.json)

### 2. Choose Your Installation Method

**Option A: Quick Install with uvx**

**Prerequisites**: Install [uv](https://docs.astral.sh/uv/getting-started/installation/) first (required for uvx)

<details>
<summary>Claude Desktop Configuration</summary>

Add this to your `claude_desktop_config.json`:
```json
{
  "mcpServers": {
    "zen": {
      "command": "sh",
      "args": [
        "-c",
        "exec $(which uvx || echo uvx) --from git+https://github.com/BeehiveInnovations/zen-mcp-server.git zen-mcp-server"
      ],
      "env": {
        "PATH": "/usr/local/bin:/usr/bin:/bin:/opt/homebrew/bin:~/.local/bin",
        "OPENAI_API_KEY": "your_api_key_here"
      }
    }
  }
}
```
</details>

<details>
<summary>Claude Code CLI Configuration</summary>

Create a `.mcp.json` file in your project root for [project-scoped configuration](https://docs.anthropic.com/en/docs/claude-code/mcp#project-scope):
```json
{
  "mcpServers": {
    "zen": {
      "command": "sh",
      "args": [
        "-c",
        "exec $(which uvx || echo uvx) --from git+https://github.com/BeehiveInnovations/zen-mcp-server.git zen-mcp-server"
      ],
      "env": {
        "PATH": "/usr/local/bin:/usr/bin:/bin:/opt/homebrew/bin:~/.local/bin",
        "OPENAI_API_KEY": "your_api_key_here"
      }
    }
  }
}
```
</details>

<details>
<summary>Gemini CLI Configuration</summary>

Edit `~/.gemini/settings.json` and add:
```json
{
  "mcpServers": {
    "zen": {
      "command": "sh",
      "args": [
        "-c",
        "exec $(which uvx || echo uvx) --from git+https://github.com/BeehiveInnovations/zen-mcp-server.git zen-mcp-server"
      ],
      "env": {
        "PATH": "/usr/local/bin:/usr/bin:/bin:/opt/homebrew/bin:~/.local/bin",
        "OPENAI_API_KEY": "your_api_key_here"
      }
    }
  }
}
```

**Note**: While Zen MCP Server connects successfully to Gemini CLI, tool invocation is not working correctly yet. See [Gemini CLI Setup](docs/gemini-setup.md) for updates.
</details>

**What this does:**
- **Zero setup required** - uvx handles everything automatically
- **Always up-to-date** - Pulls latest version on each run
- **No local dependencies** - Works without Python environment setup
- **Instant availability** - Ready to use immediately


**Option B: Traditional Clone and Set Up**

```bash
# Clone to your preferred location
git clone https://github.com/BeehiveInnovations/zen-mcp-server.git
cd zen-mcp-server

# One-command setup installs Zen in Claude
./run-server.sh

# Or for Windows users using PowerShell:
./run-server.ps1

# To view MCP configuration for Claude
./run-server.sh -c

# PowerShell:
./run-server.ps1 -Config

# See help for more
./run-server.sh --help

# PowerShell:
./run-server.ps1 -Help
```

**What this does:**
- **Sets up everything automatically** - Python environment, dependencies, configuration
- **Configures Claude integrations** - Adds to Claude Code CLI and guides Desktop setup
- **Ready to use immediately** - No manual configuration needed
- **Also works with Gemini CLI** - See [Gemini CLI Setup](docs/gemini-setup.md) for configuration

**After updates:** Always run `./run-server.sh` again after `git pull` to ensure everything stays current.

**Windows users:** Using WSL? See the [WSL Setup Guide](docs/wsl-setup.md) for detailed instructions.

### 3. Add Your API Keys

```bash
# Edit .env to add your API keys (if not already set in environment)
nano .env

# The file will contain, at least one should be set:
# GEMINI_API_KEY=your-gemini-api-key-here  # For Gemini models
# OPENAI_API_KEY=your-openai-api-key-here  # For O3 model
# OPENROUTER_API_KEY=your-openrouter-key  # For OpenRouter (see docs/custom_models.md)
# DIAL_API_KEY=your-dial-api-key-here      # For DIAL platform

# For DIAL (optional configuration):
# DIAL_API_HOST=https://core.dialx.ai      # Default DIAL host (optional)
# DIAL_API_VERSION=2024-12-01-preview      # API version (optional)
# DIAL_ALLOWED_MODELS=o3,gemini-2.5-pro    # Restrict to specific models (optional)

# For local models (Ollama, vLLM, etc.):
# CUSTOM_API_URL=http://localhost:11434/v1  # Ollama example
# CUSTOM_API_KEY=                                      # Empty for Ollama
# CUSTOM_MODEL_NAME=llama3.2                          # Default model

# Note: At least one API key OR custom URL is required
```

**No restart needed**: The server reads the .env file each time Claude calls a tool, so changes take effect immediately.

**Next**: Now run `claude` from your project folder using the terminal for it to connect to the newly added mcp server.
If you were already running a `claude` code session, please exit and start a new session.

#### If Setting up for Claude Desktop

**Need the exact configuration?** Run `./run-server.sh -c` to display the platform-specific setup instructions with correct paths.

1. **Open Claude Desktop config**: Settings → Developer → Edit Config
2. **Copy the configuration** shown by `./run-server.sh -c` into your `claude_desktop_config.json`
3. **Restart Claude Desktop** for changes to take effect

### 4. Start Using It!

Just ask Claude naturally:
- "Think deeper about this architecture design with zen" → Claude picks best model + `thinkdeep`
- "Using zen perform a code review of this code for security issues" → Claude might pick Gemini Pro + `codereview`
- "Use zen and debug why this test is failing, the bug might be in my_class.swift" → Claude might pick O3 + `debug`
- "With zen, analyze these files to understand the data flow" → Claude picks appropriate model + `analyze`
- "Use flash to suggest how to format this code based on the specs mentioned in policy.md" → Uses Gemini Flash specifically
- "Think deeply about this and get o3 to debug this logic error I found in the checkOrders() function" → Uses O3 specifically
- "Brainstorm scaling strategies with pro. Study the code, pick your preferred strategy and debate with pro to settle on two best approaches" → Uses Gemini Pro specifically
- "Use local-llama to localize and add missing translations to this project" → Uses local Llama 3.2 via custom URL
- "First use local-llama for a quick local analysis, then use opus for a thorough security review" → Uses both providers in sequence

## Available Tools

These aren't just tools—they're how you get Claude to think like a real developer. Instead of rushing to reply with
surface-level takes or shallow-insight, these workflows make Claude pause, dig into your code, and reason through
problems step by step.

It's the difference between a rushed guess and a focused second pair of eyes that actually understands your code. Try them
and feel the difference.

**Quick Tool Selection Guide:**
- **Need a thinking partner?** → `chat` (brainstorm ideas, get second opinions, validate approaches)
- **Need deeper thinking?** → `thinkdeep` (extends analysis, finds edge cases)
- **Want to prevent "You're absolutely right!" responses?** → `challenge` (challenges assumptions, encourages thoughtful re-evaluation)
- **Need to break down complex projects?** → `planner` (step-by-step planning, project structure, breaking down complex ideas)
- **Need multiple perspectives?** → `consensus` (get diverse expert opinions on proposals and decisions)
- **Code needs review?** → `codereview` (bugs, security, performance issues)
- **Pre-commit validation?** → `precommit` (validate git changes before committing)
- **Something's broken?** → `debug` (systematic investigation, step-by-step root cause analysis)
- **Want to understand code?** → `analyze` (architecture, patterns, dependencies)
- **Code needs refactoring?** → `refactor` (intelligent refactoring with decomposition focus)
- **Need call-flow analysis?** → `tracer` (generates prompts for execution tracing and dependency mapping)
- **Need comprehensive tests?** → `testgen` (generates test suites with edge cases)
- **Security concerns?** → `secaudit` (OWASP analysis, compliance evaluation, vulnerability assessment)
- **Code needs documentation?** → `docgen` (generates comprehensive documentation with complexity analysis)
- **Which models are available?** → `listmodels` (shows all configured providers and models)
- **Server info?** → `version` (version and configuration details)

**Auto Mode:** When `DEFAULT_MODEL=auto`, Claude automatically picks the best model for each task. You can override with: "Use flash for quick analysis" or "Use o3 to debug this".

**Model Selection Examples:**
- Complex architecture review → Claude picks Gemini Pro
- Quick formatting check → Claude picks Flash
- Logical debugging → Claude picks O3
- General explanations → Claude picks Flash for speed
- Local analysis → Claude picks your Ollama model

**Pro Tip:** Thinking modes (for Gemini models) control depth vs token cost. Use "minimal" or "low" for quick tasks, "high" or "max" for complex problems. [Learn more](docs/advanced-usage.md#thinking-modes)

**Tools Overview:**
1. [`chat`](docs/tools/chat.md) - Collaborative thinking and development conversations
2. [`thinkdeep`](docs/tools/thinkdeep.md) - Extended reasoning and problem-solving
3. [`challenge`](docs/tools/challenge.md) - Critical challenge prompt, prevents **You're absolutely right!**
4. [`planner`](docs/tools/planner.md) - Interactive sequential planning for complex projects
5. [`consensus`](docs/tools/consensus.md) - Multi-model consensus analysis with stance steering
6. [`codereview`](docs/tools/codereview.md) - Professional code review with severity levels
7. [`precommit`](docs/tools/precommit.md) - Validate git changes before committing
8. [`debug`](docs/tools/debug.md) - Systematic investigation and debugging
9. [`analyze`](docs/tools/analyze.md) - General-purpose file and code analysis
10. [`refactor`](docs/tools/refactor.md) - Code refactoring with decomposition focus
11. [`tracer`](docs/tools/tracer.md) - Static code analysis prompt generator for call-flow mapping
12. [`testgen`](docs/tools/testgen.md) - Comprehensive test generation with edge case coverage
13. [`secaudit`](docs/tools/secaudit.md) - Comprehensive security audit with OWASP Top 10 analysis
14. [`docgen`](docs/tools/docgen.md) - Comprehensive documentation generation with complexity analysis
15. [`listmodels`](docs/tools/listmodels.md) - Display all available AI models organized by provider
16. [`version`](docs/tools/version.md) - Get server version and configuration

### 1. `chat` - General Development Chat & Collaborative Thinking
Your thinking partner for brainstorming, getting second opinions, and validating approaches. Perfect for technology comparisons, architecture discussions, and collaborative problem-solving.

```
Chat with zen about the best approach for user authentication in my React app
```

**[📖 Read More](docs/tools/chat.md)** - Detailed features, examples, and best practices

### 2. `thinkdeep` - Extended Reasoning Partner
Get a second opinion to augment Claude's own extended thinking. Uses specialized thinking models to challenge assumptions, identify edge cases, and provide alternative perspectives.

```
The button won't animate when clicked, it seems something else is intercepting the clicks. Use thinkdeep with gemini pro after gathering related code and handing it the files
and find out what the root cause is
```

**[📖 Read More](docs/tools/thinkdeep.md)** - Enhanced analysis capabilities and critical evaluation process

### 3. `challenge` - Critical Challenge Prompt
Encourages thoughtful reassessment of statements instead of automatic agreement, especially when you're wrong.
Wraps your input with instructions for critical thinking and honest analysis.

```
challenge isn't adding this function to the base class a bad idea?
```

Normally, your favorite coding agent will enthusiastically reply with **“You’re absolutely right!”**—then proceed 
to completely reverse the _correct_ strategy, without ever explaining why you're wrong.

<details>
  <summary>Example: Without vs With Zen</summary>

  **Without Zen:**
  ![without_zen@2x](https://github.com/user-attachments/assets/64f3c9fb-7ca9-4876-b687-25e847edfd87)

  **With Zen:**
  ![with_zen@2x](https://github.com/user-attachments/assets/9d72f444-ba53-4ab1-83e5-250062c6ee70)

  </details>

**[📖 Read More](docs/tools/challenge.md)** - Challenge an approach or validate ideas with confidence

### 4. `planner` - Interactive Step-by-Step Planning
Break down complex projects or ideas into manageable, structured plans through step-by-step thinking.
Perfect for adding new features to an existing system, scaling up system design, migration strategies,
and architectural planning with branching and revision capabilities.

#### Pro Tip
Claude supports `sub-tasks` where it will spawn and run separate background tasks. You can ask Claude to
run Zen's planner with two separate ideas. Then when it's done, use Zen's `consensus` tool to pass the entire
plan and get expert perspective from two powerful AI models on which one to work on first! Like performing **AB** testing
in one-go without the wait!

```
Create two separate sub-tasks: in one, using planner tool show me how to add natural language support
to my cooking app. In the other sub-task, use planner to plan how to add support for voice notes to my cooking app.
Once done, start a consensus by sharing both plans to o3 and flash to give me the final verdict. Which one do
I implement first?
```

**[📖 Read More](docs/tools/planner.md)** - Step-by-step planning methodology and multi-session continuation

### 5. `consensus` - Multi-Model Perspective Gathering
Get diverse expert opinions from multiple AI models on technical proposals and decisions. Supports stance steering (for/against/neutral) and structured decision-making.

```
Get a consensus with flash taking a supportive stance and gemini pro being critical to evaluate whether we should
migrate from REST to GraphQL for our API. I need a definitive answer.
```

**[📖 Read More](docs/tools/consensus.md)** - Multi-model orchestration and decision analysis

### 6. `codereview` - Professional Code Review
Comprehensive code analysis with prioritized feedback and severity levels. This workflow tool guides Claude through systematic investigation steps with forced pauses between each step to ensure thorough code examination, issue identification, and quality assessment before providing expert analysis.

```
Perform a codereview with gemini pro especially the auth.py as I feel some of the code is bypassing security checks
and there may be more potential vulnerabilities. Find and share related code."
```

**Tips**:
* To avoid extra API costs, add `do not use another model` to run the entire codereview workflow locally.
* If you want to **always** consult an external model (recommended for code reviews) regardless of Claude’s confidence level in identifying issues, use `must codereview using <model name>`. This ensures the model is consulted even if Claude is _certain_ about identified issues.


**[📖 Read More](docs/tools/codereview.md)** - Professional review workflow with step-by-step analysis

### 7. `precommit` - Pre-Commit Validation
Comprehensive review of staged/unstaged git changes across multiple repositories. This workflow tool guides Claude through systematic investigation of git changes, repository status, and file modifications across multiple steps before providing expert validation to ensure changes meet requirements and prevent regressions.

```
Perform a thorough precommit with o3, we want to only highlight critical issues, no blockers, no regressions. I need
100% confidence this covers all the edge cases listed in FIX_ISSUE_ABC.md
```

#### Real Example:

* I asked claude (sonnet-4) to refactor some code to fix a known bug; gave it exact instructions
* The fix looked correct — and at a glance, so did the changes.
* More importantly, all existing unit tests passed (540+ unit tests) without a hitch. Zero regressions. Claude seemed confident and eager to commit. Everything looked perfect.

I then ran:

```text
Run a precommit with o3 confirm our changes are sound and diffs are valid. Confirm this won't cause breakage or
regressions and codesmells are out
```

This passed the tracked and untracked changes / diffs and the related code to o3 for a thorough review via Zen's `precommit` tool.

Output:

```text
⏺ Precommit Analysis Results - CRITICAL ISSUE FOUND

  The O3 model has identified one HIGH-severity regression and several medium/low issues in our refactor. Here's the summary:

  🚨 HIGH SEVERITY - MUST FIX BEFORE COMMIT

  ...
```

The reported issue was in fact a _very subtle bug_ that slipped through the quick glance — and a unit test for this exact case apparently
was missing (out of 540 existing tests!) - explains the zero reported regressions. The fix was ultimately simple, but the
fact Claude (and by extension, I) overlooked this, was a stark reminder: no number of eyeballs is ever enough. Fixed the
issue, ran `precommit` with o3 again and got:

 **RECOMMENDATION: PROCEED WITH COMMIT**

Nice! This is just one instance - take a look at [another example here](docs/tools/precommit.md).

**Tips**:
* To avoid extra API costs, add `do not use another model` to run the entire precommit workflow locally.
* If you want to **always** consult an external model (recommended for pre-commit analysis) regardless of Claude’s confidence level in identifying issues, use `must precommit using <model name>`. This ensures the model is consulted even if Claude is _certain_ about identified issues.

**[📖 Read More](docs/tools/precommit.md)** - Multi-repository validation and change analysis

### 8. `debug` - Expert Debugging Assistant
Systematic investigation-guided debugging that walks Claude through step-by-step root cause analysis. This workflow 
tool enforces a structured investigation process where Claude performs methodical code examination, evidence collection, 
and hypothesis formation across multiple steps before receiving expert analysis from the selected AI model. When Claude's 
confidence reaches **100% certainty** during the investigative workflow, expert analysis via another model is skipped to 
save on tokens and cost, and Claude proceeds directly to fixing the issue. 

```
See logs under /Users/me/project/diagnostics.log and related code under the sync folder.
Logs show that sync works but sometimes it gets stuck and there are no errors displayed to
the user. Using zen's debug tool with gemini pro, find out why this is happening and what the root
cause is and its fix
```

**Tips**:
* To avoid extra API costs, add `do not use another model` to run the entire debugging workflow locally. This is recommended in most cases, as Claude typically identifies the root cause with high confidence by the end.
* If you want to **always** consult an external model regardless of Claude’s confidence level, use `must debug using <model name>`. This ensures the model is consulted even if Claude is _certain_ about the issue.

When in doubt, you can always follow up with a new prompt and ask Claude to share its findings with another model:

```text
Use continuation with thinkdeep, share details with o4-mini to find out what the best fix is for this
```

**[📖 Read More](docs/tools/debug.md)** - Step-by-step investigation methodology with workflow enforcement

### 9. `analyze` - Smart File Analysis
General-purpose code understanding and exploration. This workflow tool guides Claude through systematic investigation of code structure, patterns, and architectural decisions across multiple steps, gathering comprehensive insights before providing expert analysis for architecture assessment, pattern detection, and strategic improvement recommendations.

```
Use gemini to analyze main.py to understand how it works
```

**[📖 Read More](docs/tools/analyze.md)** - Comprehensive analysis workflow with step-by-step investigation

### 10. `refactor` - Intelligent Code Refactoring
Comprehensive refactoring analysis with top-down decomposition strategy. This workflow tool enforces systematic investigation of code smells, decomposition opportunities, and modernization possibilities across multiple steps, ensuring thorough analysis before providing expert refactoring recommendations with precise implementation guidance.

```
Use gemini pro to decompose my_crazy_big_class.m into smaller extensions
```

**[📖 Read More](docs/tools/refactor.md)** - Workflow-driven refactoring with progressive analysis

### 11. `tracer` - Static Code Analysis Prompt Generator
Creates detailed analysis prompts for call-flow mapping and dependency tracing. Generates structured analysis requests for precision execution flow or dependency mapping.

```
Use zen tracer to analyze how UserAuthManager.authenticate is used and why
```

**[📖 Read More](docs/tools/tracer.md)** - Prompt generation and analysis modes

### 12. `testgen` - Comprehensive Test Generation
Generates thorough test suites with edge case coverage based on existing code and test framework. This workflow tool guides Claude through systematic investigation of code functionality, critical paths, edge cases, and integration points across multiple steps before generating comprehensive tests with realistic failure mode analysis.

```
Use zen to generate tests for User.login() method
```

**[📖 Read More](docs/tools/testgen.md)** - Workflow-based test generation with comprehensive coverage

### 13. `secaudit` - Comprehensive Security Audit
Systematic OWASP-based security assessment with compliance evaluation. This workflow tool guides Claude through methodical security investigation steps with forced pauses between each step to ensure thorough vulnerability assessment, security pattern analysis, and compliance verification before providing expert analysis.

```
Perform a secaudit with o3 on this e-commerce web application focusing on payment processing security and PCI DSS compliance
```

**[📖 Read More](docs/tools/secaudit.md)** - OWASP Top 10 analysis with compliance framework support

### 14. `docgen` - Comprehensive Documentation Generation
Generates thorough documentation with complexity analysis and gotcha identification. This workflow tool guides Claude through systematic investigation of code structure, function complexity, and documentation needs across multiple steps before generating comprehensive documentation that includes algorithmic complexity, call flow information, and unexpected behaviors that developers should know about.

```
# Includes complexity Big-O notiation, documents dependencies / code-flow, fixes existing stale docs
Use docgen to documentation the UserManager class

# Includes complexity Big-O notiation, documents dependencies / code-flow
Use docgen to add complexity analysis to all the new swift functions I added but don't update existing code
```

**[📖 Read More](docs/tools/docgen.md)** - Workflow-based documentation generation with gotcha detection

### 15. `listmodels` - List Available Models
Display all available AI models organized by provider, showing capabilities, context windows, and configuration status.

```
Use zen to list available models
```

**[📖 Read More](docs/tools/listmodels.md)** - Model capabilities and configuration details

### 16. `version` - Server Information
Get server version, configuration details, and system status for debugging and troubleshooting.

```
What version of zen do I have
```

**[📖 Read More](docs/tools/version.md)** - Server diagnostics and configuration verification

For detailed tool parameters and configuration options, see the [Advanced Usage Guide](docs/advanced-usage.md).

### Prompt Support

Zen supports powerful structured prompts in Claude Code for quick access to tools and models:

#### Tool Prompts
- `/zen:chat ask local-llama what 2 + 2 is` - Use chat tool with auto-selected model
- `/zen:thinkdeep use o3 and tell me why the code isn't working in sorting.swift` - Use thinkdeep tool with auto-selected model
- `/zen:planner break down the microservices migration project into manageable steps` - Use planner tool with auto-selected model
- `/zen:consensus use o3:for and flash:against and tell me if adding feature X is a good idea for the project. Pass them a summary of what it does.` - Use consensus tool with default configuration
- `/zen:codereview review for security module ABC` - Use codereview tool with auto-selected model
- `/zen:debug table view is not scrolling properly, very jittery, I suspect the code is in my_controller.m` - Use debug tool with auto-selected model
- `/zen:analyze examine these files and tell me what if I'm using the CoreAudio framework properly` - Use analyze tool with auto-selected model
- `/zen:docgen generate comprehensive documentation for the UserManager class with complexity analysis` - Use docgen tool with auto-selected model

#### Continuation Prompts
- `/zen:chat continue and ask gemini pro if framework B is better` - Continue previous conversation using chat tool

#### Advanced Examples
- `/zen:thinkdeeper check if the algorithm in @sort.py is performant and if there are alternatives we could explore`
- `/zen:planner create a step-by-step plan for migrating our authentication system to OAuth2, including dependencies and rollback strategies`
- `/zen:consensus debate whether we should migrate to GraphQL for our API`
- `/zen:precommit confirm these changes match our requirements in COOL_FEATURE.md`
- `/zen:testgen write me tests for class ABC`
- `/zen:docgen document the payment processing module with gotchas and complexity analysis`
- `/zen:refactor propose a decomposition strategy, make a plan and save it in FIXES.md`

#### Syntax Format
The prompt format is: `/zen:[tool] [your_message]`

- `[tool]` - Any available tool name (chat, thinkdeep, planner, consensus, codereview, debug, analyze, docgen, etc.)
- `[your_message]` - Your request, question, or instructions for the tool

**Note:** All prompts will show as "(MCP) [tool]" in Claude Code to indicate they're provided by the MCP server.

## Advanced Features

### AI-to-AI Conversation Threading

This server enables **true AI collaboration** between Claude and multiple AI models, where they can coordinate and build on each other's insights across tools and conversations.

**[📖 Read More](docs/ai-collaboration.md)** - Multi-model coordination, conversation threading, and collaborative workflows


## Configuration

Configure the Zen MCP Server through environment variables in your `.env` file. Supports multiple AI providers, model restrictions, conversation settings, and advanced options.

```env
# Quick start - Auto mode (recommended)
DEFAULT_MODEL=auto
GEMINI_API_KEY=your-gemini-key
OPENAI_API_KEY=your-openai-key
DIAL_API_KEY=your-dial-key  # Optional: Access to multiple models via DIAL
```

<<<<<<< HEAD
**Key Configuration Options:**
- **API Keys**: Native APIs (Gemini, OpenAI, X.AI), OpenRouter, DIAL, or Custom endpoints (Ollama, vLLM)
- **Model Selection**: Auto mode or specific model defaults
- **Usage Restrictions**: Control which models can be used for cost control
- **Conversation Settings**: Timeout, turn limits, memory configuration
- **Thinking Modes**: Token allocation for extended reasoning
- **Logging**: Debug levels and operational visibility

**[📖 Read More](docs/configuration.md)** - Complete configuration reference with examples
=======
**Available Models:**
- **`pro`** (Gemini 2.5 Pro): Extended thinking, deep analysis
- **`flash`** (Gemini 2.0 Flash): Ultra-fast responses
- **`o3`**: Strong logical reasoning (uses [Flex Processing](https://platform.openai.com/docs/guides/flex-processing) for cost savings)
- **`o3mini`**: Balanced speed/quality (uses [Flex Processing](https://platform.openai.com/docs/guides/flex-processing) for cost savings)
- **`o4-mini`**: Latest reasoning model, optimized for shorter contexts
- **`o4-mini-high`**: Enhanced O4 with higher reasoning effort
- **Custom models**: via OpenRouter or local APIs (Ollama, vLLM, etc.)

**OpenAI Flex Processing:** The server automatically uses OpenAI's [Flex Processing service tier](https://platform.openai.com/docs/guides/flex-processing) for o3 and o3-mini models, providing the same quality outputs at lower costs with slightly higher latency. If Flex Processing is unavailable, the server automatically falls back to the standard tier.

To disable Flex Processing and use standard tier pricing:
```env
OPENAI_USE_FLEX_PROCESSING=0  # Set to 0, false, or no to disable (default: enabled)
```

For detailed configuration options, see the [Advanced Usage Guide](docs/advanced-usage.md).
>>>>>>> 573ecbf3

### Environment Variables

**Claude Code Bash Timeout Configuration:**
When using Claude Code, you can configure timeouts for long-running bash commands:

```env
# Timeout for bash commands in milliseconds
BASH_DEFAULT_TIMEOUT_MS=300000     # Default: 5 minutes (300,000ms)
BASH_MAX_TIMEOUT_MS=1200000        # Maximum: 20 minutes (1,200,000ms)
```

These environment variables should be set in your shell configuration (e.g., `.bashrc`, `.zshrc`) before starting Claude Code. They control how long Claude waits for bash commands to complete when using tools that execute system commands.

## Testing

For information on running tests, see the [Testing Guide](docs/testing.md).

## Contributing

We welcome contributions! Please see our comprehensive guides:
- [Contributing Guide](docs/contributions.md) - Code standards, PR process, and requirements
- [Adding a New Provider](docs/adding_providers.md) - Step-by-step guide for adding AI providers

## License

Apache 2.0 License - see LICENSE file for details.

## Acknowledgments

Built with the power of **Multi-Model AI** collaboration 🤝
- **A**ctual **I**ntelligence by real Humans
- [MCP (Model Context Protocol)](https://modelcontextprotocol.com) by Anthropic
- [Claude Code](https://claude.ai/code) - Your AI coding assistant & orchestrator
- [Gemini 2.5 Pro & 2.0 Flash](https://ai.google.dev/) - Extended thinking & fast analysis
- [OpenAI O3](https://openai.com/) - Strong reasoning & general intelligence

### Star History

[![Star History Chart](https://api.star-history.com/svg?repos=BeehiveInnovations/zen-mcp-server&type=Date)](https://www.star-history.com/#BeehiveInnovations/zen-mcp-server&Date)<|MERGE_RESOLUTION|>--- conflicted
+++ resolved
@@ -1,116 +1,86 @@
-# Zen MCP: Many Workflows. One Context.
-
-[zen_web.webm](https://github.com/user-attachments/assets/851e3911-7f06-47c0-a4ab-a2601236697c)
-
-<div align="center">
-  <b>🤖 <a href="https://www.anthropic.com/claude-code">Claude</a> OR <a href="https://github.com/google-gemini/gemini-cli">Gemini CLI</a> + [Gemini / OpenAI / Grok / OpenRouter / DIAL / Ollama / Any Model] = Your Ultimate AI Development Team</b>
+# Zen MCP: One Context. Many Minds.
+
+https://github.com/user-attachments/assets/8097e18e-b926-4d8b-ba14-a979e4c58bda
+
+<div align="center">  
+  <b>🤖 Claude + [Gemini / O3 / GROK / OpenRouter / Ollama / Any Model] = Your Ultimate AI Development Team</b>
 </div>
 
 <br/>
 
-The ultimate development partners for your favorite Coding Agent ([Claude](https://www.anthropic.com/claude-code) OR [Gemini CLI](https://github.com/google-gemini/gemini-cli)) - a Model Context Protocol server that gives you access to multiple AI
-models for enhanced code analysis, problem-solving, and collaborative development.
-
-**Features true AI orchestration with conversations that continue across workflows** - Give Claude a complex
-_workflow_ and let it orchestrate between models automatically. Claude stays in control, performs the actual work,
-but gets perspectives from the best AI for each subtask. With tools like [`planner`](#3-planner---interactive-step-by-step-planning) for
-breaking down complex projects, [`analyze`](#8-analyze---smart-file-analysis) for understanding codebases,
-[`codereview`](#5-codereview---professional-code-review) for audits, [`refactor`](#9-refactor---intelligent-code-refactoring) for
-improving code structure, [`debug`](#7-debug---expert-debugging-assistant) for solving complex problems, and [`precommit`](#6-precommit---pre-commit-validation) for
-validating changes, Claude can switch between different tools _and_ models mid-conversation,
+The ultimate development partners for Claude - a Model Context Protocol server that gives Claude access to multiple AI models for enhanced code analysis, 
+problem-solving, and collaborative development.
+
+**Features true AI orchestration with conversations that continue across tasks** - Give Claude a complex
+task and let it orchestrate between models automatically. Claude stays in control, performs the actual work, 
+but gets perspectives from the best AI for each subtask. With tools like [`analyze`](#6-analyze---smart-file-analysis) for 
+understanding codebases, [`codereview`](#3-codereview---professional-code-review) for audits, [`refactor`](#7-refactor---intelligent-code-refactoring) for 
+improving code structure, [`debug`](#5-debug---expert-debugging-assistant) for solving complex problems, and [`precommit`](#4-precommit---pre-commit-validation) for 
+validating changes, Claude can switch between different tools _and_ models mid-conversation, 
 with context carrying forward seamlessly.
 
 **Example Workflow - Claude Code:**
-1. `Perform a codereview using gemini pro and o3 and use planner to generate a detailed plan, implement the fixes and do a final precommit check by continuing from the previous codereview`
-2. This triggers a [`codereview`](#5-codereview---professional-code-review) workflow where Claude walks the code, looking for all kinds of issues
-3. After multiple passes, collects relevant code and makes note of issues along the way
-4. Maintains a `confidence` level between `exploring`, `low`, `medium`, `high` and `certain` to track how confidently it's been able to find and identify issues
-5. Generates a detailed list of critical -> low issues
-6. Shares the relevant files, findings, etc with **Gemini Pro** to perform a deep dive for a second [`codereview`](#5-codereview---professional-code-review)
-7. Comes back with a response and next does the same with o3, adding to the prompt if a new discovery comes to light
-8. When done, Claude takes in all the feedback and combines a single list of all critical -> low issues, including good patterns in your code. The final list includes new findings or revisions in case Claude misunderstood or missed something crucial and one of the other models pointed this out
-9. It then uses the [`planner`](#3-planner---interactive-step-by-step-planning) workflow to break the work down into simpler steps if a major refactor is required
-10. Claude then performs the actual work of fixing highlighted issues
-11. When done, Claude returns to Gemini Pro for a [`precommit`](#6-precommit---pre-commit-validation) review
-
-All within a single conversation thread! Gemini Pro in step 11 _knows_ what was recommended by O3 in step 7! Taking that context
-and review into consideration to aid with its final pre-commit review.
+1. Performs its own reasoning
+2. Uses Gemini Pro to deeply [`analyze`](#6-analyze---smart-file-analysis) the code in question for a second opinion
+3. Switches to O3 to continue [`chatting`](#1-chat---general-development-chat--collaborative-thinking) about its findings 
+4. Uses Flash to evaluate formatting suggestions from O3
+5. Performs the actual work after taking in feedback from all three
+6. Returns to Pro for a [`precommit`](#4-precommit---pre-commit-validation) review
+
+All within a single conversation thread! Gemini Pro in step 6 _knows_ what was recommended by O3 in step 3! Taking that context
+and review into consideration to aid with its pre-commit review.
 
 **Think of it as Claude Code _for_ Claude Code.** This MCP isn't magic. It's just **super-glue**.
 
-> **Remember:** Claude stays in full control — but **YOU** call the shots.
-> Zen is designed to have Claude engage other models only when needed — and to follow through with meaningful back-and-forth.
-> **You're** the one who crafts the powerful prompt that makes Claude bring in Gemini, Flash, O3 — or fly solo.
-> You're the guide. The prompter. The puppeteer.
+> **Remember:** Claude stays in full control — but **YOU** call the shots. 
+> Zen is designed to have Claude engage other models only when needed — and to follow through with meaningful back-and-forth. 
+> **You're** the one who crafts the powerful prompt that makes Claude bring in Gemini, Flash, O3 — or fly solo.  
+> You're the guide. The prompter. The puppeteer. 
 > ### You are the AI - **Actually Intelligent**.
 
-Because these AI models [clearly aren't when they get chatty →](docs/ai_banter.md)
-
 ## Quick Navigation
 
 - **Getting Started**
-  - [Quickstart](#quickstart-5-minutes) - Get running in 5 minutes
+  - [Quickstart](#quickstart-5-minutes) - Get running in 5 minutes with Docker
   - [Available Tools](#available-tools) - Overview of all tools
   - [AI-to-AI Conversations](#ai-to-ai-conversation-threading) - Multi-turn conversations
 
 - **Tools Reference**
   - [`chat`](#1-chat---general-development-chat--collaborative-thinking) - Collaborative thinking
   - [`thinkdeep`](#2-thinkdeep---extended-reasoning-partner) - Extended reasoning
-  - [`challenge`](#3-challenge---critical-challenge-prompt) - Prevents **You're absolutely right!** responses
-  - [`planner`](#4-planner---interactive-step-by-step-planning) - Interactive step-by-step planning
-  - [`consensus`](#5-consensus---multi-model-perspective-gathering) - Multi-model consensus analysis
-  - [`codereview`](#6-codereview---professional-code-review) - Code review
-  - [`precommit`](#7-precommit---pre-commit-validation) - Pre-commit validation
-  - [`debug`](#8-debug---expert-debugging-assistant) - Debugging help
-  - [`analyze`](#9-analyze---smart-file-analysis) - File analysis
-  - [`refactor`](#10-refactor---intelligent-code-refactoring) - Code refactoring with decomposition focus
-  - [`tracer`](#11-tracer---static-code-analysis-prompt-generator) - Call-flow mapping and dependency tracing
-  - [`testgen`](#12-testgen---comprehensive-test-generation) - Test generation with edge cases
-  - [`secaudit`](#13-secaudit---comprehensive-security-audit) - Security audit with OWASP analysis
-  - [`docgen`](#14-docgen---comprehensive-documentation-generation) - Documentation generation with complexity analysis
+  - [`codereview`](#3-codereview---professional-code-review) - Code review
+  - [`precommit`](#4-precommit---pre-commit-validation) - Pre-commit validation
+  - [`debug`](#5-debug---expert-debugging-assistant) - Debugging help
+  - [`analyze`](#6-analyze---smart-file-analysis) - File analysis
+  - [`refactor`](#7-refactor---intelligent-code-refactoring) - Code refactoring with decomposition focus
+  - [`tracer`](#8-tracer---static-code-analysis-prompt-generator) - Call-flow mapping and dependency tracing
+  - [`testgen`](#9-testgen---comprehensive-test-generation) - Test generation with edge cases
+  - [`your custom tool`](#add-your-own-tools) - Create custom tools for specialized workflows
 
 - **Advanced Usage**
   - [Advanced Features](#advanced-features) - AI-to-AI conversations, large prompts, web search
   - [Complete Advanced Guide](docs/advanced-usage.md) - Model configuration, thinking modes, workflows, tool parameters
 
 - **Setup & Support**
-  - [WSL Setup Guide](docs/wsl-setup.md) - Windows Subsystem for Linux configuration
   - [Troubleshooting Guide](docs/troubleshooting.md) - Common issues and debugging steps
   - [License](#license) - Apache 2.0
 
 ## Why This Server?
 
 Claude is brilliant, but sometimes you need:
-- **Guided workflows** - Developer-centric processes that enforce systematic investigation, preventing rushed analysis by ensuring Claude examines code thoroughly at each phase ([`debug`](#7-debug---expert-debugging-assistant), [`precommit`](#6-precommit---pre-commit-validation), [`refactor`](#9-refactor---intelligent-code-refactoring), [`analyze`](#8-analyze---smart-file-analysis), [`codereview`](#5-codereview---professional-code-review))
 - **Multiple AI perspectives** - Let Claude orchestrate between different models to get the best analysis
 - **Automatic model selection** - Claude picks the right model for each task (or you can specify)
 - **A senior developer partner** to validate and extend ideas ([`chat`](#1-chat---general-development-chat--collaborative-thinking))
 - **A second opinion** on complex architectural decisions - augment Claude's thinking with perspectives from Gemini Pro, O3, or [dozens of other models via custom endpoints](docs/custom_models.md) ([`thinkdeep`](#2-thinkdeep---extended-reasoning-partner))
-- **Get multiple expert opinions** - Have different AI models debate your ideas (some supporting, some critical) to help you make better decisions ([`consensus`](#3-consensus---multi-model-perspective-gathering))
-- **Professional code reviews** with actionable feedback across entire repositories ([`codereview`](#4-codereview---professional-code-review))
-- **Pre-commit validation** with deep analysis using the best model for the job ([`precommit`](#5-precommit---pre-commit-validation))
-- **Expert debugging** - O3 for logical issues, Gemini for architectural problems ([`debug`](#6-debug---expert-debugging-assistant))
+- **Professional code reviews** with actionable feedback across entire repositories ([`codereview`](#3-codereview---professional-code-review))
+- **Pre-commit validation** with deep analysis using the best model for the job ([`precommit`](#4-precommit---pre-commit-validation))
+- **Expert debugging** - O3 for logical issues, Gemini for architectural problems ([`debug`](#5-debug---expert-debugging-assistant))
 - **Extended context windows beyond Claude's limits** - Delegate analysis to Gemini (1M tokens) or O3 (200K tokens) for entire codebases, large datasets, or comprehensive documentation
 - **Model-specific strengths** - Extended thinking with Gemini Pro, fast iteration with Flash, strong reasoning with O3, local privacy with Ollama
 - **Local model support** - Run models like Llama 3.2 locally via Ollama, vLLM, or LM Studio for privacy and cost control
 - **Dynamic collaboration** - Models can request additional context and follow-up replies from Claude mid-analysis
 - **Smart file handling** - Automatically expands directories, manages token limits based on model capacity
-- **Vision support** - Analyze images, diagrams, screenshots, and visual content with vision-capable models
 - **[Bypass MCP's token limits](docs/advanced-usage.md#working-with-large-prompts)** - Work around MCP's 25K limit automatically
-- **[Context revival across sessions](docs/context-revival.md)** - Continue conversations even after Claude's context resets, with other models maintaining full history
-
-## Pro Tip: Context Revival
-
-**This is an extremely powerful feature that cannot be highlighted enough**:
-
-> The most amazing side-effect of this _conversation continuation_ system is that even AFTER Claude's context resets or
-> compacts, since the continuation info is kept within MCP's memory, you can ask it to _continue_ discussing
-> the plan with `o3`, and it will suddenly revive Claude because O3 would know what was being talked about and
-> relay this back in a way that re-ignites Claude's understanding. All this without wasting context on asking Claude to
-> ingest lengthy documents / code again and re-prompting it to communicate with another model. Zen manages that internally. The model's response
-> revives Claude with better context around the discussion than an automatic summary ever can.
-
-**[📖 Read the complete technical deep-dive on how this revolutionary system works](docs/context-revival.md)**
 
 This server orchestrates multiple AI models as your development team, with Claude automatically selecting the best model for each task or allowing you to choose specific models for different strengths.
 
@@ -132,7 +102,7 @@
 
 ### Prerequisites
 
-- Python 3.10+ (3.12 recommended)
+- Docker Desktop installed ([Download here](https://www.docker.com/products/docker-desktop/))
 - Git
 - **Windows users**: WSL2 is required for Claude Code CLI
 
@@ -147,7 +117,6 @@
 - **Gemini**: Visit [Google AI Studio](https://makersuite.google.com/app/apikey) and generate an API key. For best results with Gemini 2.5 Pro, use a paid API key as the free tier has limited access to the latest models.
 - **OpenAI**: Visit [OpenAI Platform](https://platform.openai.com/api-keys) to get an API key for O3 model access.
 - **X.AI**: Visit [X.AI Console](https://console.x.ai/) to get an API key for GROK model access.
-- **DIAL**: Visit [DIAL Platform](https://dialx.ai/) to get an API key for accessing multiple models through their unified API. DIAL is an open-source AI orchestration platform that provides vendor-agnostic access to models from major providers, open-source community, and self-hosted deployments. [API Documentation](https://dialx.ai/dial_api)
 
 **Option C: Custom API Endpoints (Local models like Ollama, vLLM)**
 [Please see the setup guide](docs/custom_models.md#option-2-custom-api-setup-ollama-vllm-etc). With a custom API you can use:
@@ -157,167 +126,107 @@
 - **Text Generation WebUI**: Popular local interface for running models
 - **Any OpenAI-compatible API**: Custom endpoints for your own infrastructure
 
-> **Note:** Using multiple provider options may create ambiguity about which provider / model to use if there is an overlap.
+> **Note:** Using all three options may create ambiguity about which provider / model to use if there is an overlap. 
 > If all APIs are configured, native APIs will take priority when there is a clash in model name, such as for `gemini` and `o3`.
 > Configure your model aliases and give them unique names in [`conf/custom_models.json`](conf/custom_models.json)
 
-### 2. Choose Your Installation Method
-
-**Option A: Quick Install with uvx**
-
-**Prerequisites**: Install [uv](https://docs.astral.sh/uv/getting-started/installation/) first (required for uvx)
-
-<details>
-<summary>Claude Desktop Configuration</summary>
-
-Add this to your `claude_desktop_config.json`:
+### 2. Clone and Set Up
+
+```bash
+# Clone to your preferred location
+git clone https://github.com/BeehiveInnovations/zen-mcp-server.git
+cd zen-mcp-server
+
+# One-command setup (includes Redis for AI conversations)
+./run-server.sh
+```
+
+**What this does:**
+- **Builds Docker images** with all dependencies (including Redis for conversation threading)
+- **Creates .env file** (automatically uses `$GEMINI_API_KEY` and `$OPENAI_API_KEY` if set in environment)
+- **Starts Redis service** for AI-to-AI conversation memory
+- **Starts MCP server** with providers based on available API keys
+- **Adds Zen to Claude Code automatically**
+
+### 3. Add Your API Keys
+
+```bash
+# Edit .env to add your API keys (if not already set in environment)
+nano .env
+
+# The file will contain, at least one should be set:
+# GEMINI_API_KEY=your-gemini-api-key-here  # For Gemini models
+# OPENAI_API_KEY=your-openai-api-key-here  # For O3 model
+# OPENROUTER_API_KEY=your-openrouter-key  # For OpenRouter (see docs/custom_models.md)
+
+# For local models (Ollama, vLLM, etc.) - Note: Use host.docker.internal for Docker networking:
+# CUSTOM_API_URL=http://host.docker.internal:11434/v1  # Ollama example (NOT localhost!)
+# CUSTOM_API_KEY=                                      # Empty for Ollama
+# CUSTOM_MODEL_NAME=llama3.2                          # Default model
+
+# WORKSPACE_ROOT=/Users/your-username  (automatically configured)
+
+# Note: At least one API key OR custom URL is required
+
+# After making changes to .env, restart the server:
+# ./run-server.sh
+```
+
+**Restart MCP Server**: This step is important. You will need to `./run-server.sh` again for it to 
+pick the changes made to `.env` otherwise the server will be unable to use your newly edited keys. Please also 
+`./run-server.sh` any time in the future you modify the `.env` file. 
+
+**Next**: Now run `claude` from your project folder using the terminal for it to connect to the newly added mcp server. 
+If you were already running a `claude` code session, please exit and start a new session.
+
+#### If Setting up for Claude Desktop
+
+1. **Launch Claude Desktop**
+- Open Claude Desktop
+- Go to **Settings** → **Developer** → **Edit Config**
+
+This will open a folder revealing `claude_desktop_config.json`.
+
+2. **Update Docker Configuration**
+
+The setup script shows you the exact configuration. It looks like this. When you ran `run-server.sh` it should
+have produced a configuration for you to copy:
+
 ```json
 {
   "mcpServers": {
     "zen": {
-      "command": "sh",
+      "command": "docker",
       "args": [
-        "-c",
-        "exec $(which uvx || echo uvx) --from git+https://github.com/BeehiveInnovations/zen-mcp-server.git zen-mcp-server"
-      ],
-      "env": {
-        "PATH": "/usr/local/bin:/usr/bin:/bin:/opt/homebrew/bin:~/.local/bin",
-        "OPENAI_API_KEY": "your_api_key_here"
-      }
+        "exec",
+        "-i",
+        "zen-mcp-server",
+        "python",
+        "server.py"
+      ]
     }
   }
 }
 ```
-</details>
-
-<details>
-<summary>Claude Code CLI Configuration</summary>
-
-Create a `.mcp.json` file in your project root for [project-scoped configuration](https://docs.anthropic.com/en/docs/claude-code/mcp#project-scope):
+
+Paste the above into `claude_desktop_config.json`. If you have several other MCP servers listed, simply add this below the rest after a `,` comma:
 ```json
-{
-  "mcpServers": {
-    "zen": {
-      "command": "sh",
+  ... other mcp servers ... ,
+
+  "zen": {
+      "command": "docker",
       "args": [
-        "-c",
-        "exec $(which uvx || echo uvx) --from git+https://github.com/BeehiveInnovations/zen-mcp-server.git zen-mcp-server"
-      ],
-      "env": {
-        "PATH": "/usr/local/bin:/usr/bin:/bin:/opt/homebrew/bin:~/.local/bin",
-        "OPENAI_API_KEY": "your_api_key_here"
-      }
-    }
+        "exec",
+        "-i",
+        "zen-mcp-server",
+        "python",
+        "server.py"
+      ]
   }
-}
-```
-</details>
-
-<details>
-<summary>Gemini CLI Configuration</summary>
-
-Edit `~/.gemini/settings.json` and add:
-```json
-{
-  "mcpServers": {
-    "zen": {
-      "command": "sh",
-      "args": [
-        "-c",
-        "exec $(which uvx || echo uvx) --from git+https://github.com/BeehiveInnovations/zen-mcp-server.git zen-mcp-server"
-      ],
-      "env": {
-        "PATH": "/usr/local/bin:/usr/bin:/bin:/opt/homebrew/bin:~/.local/bin",
-        "OPENAI_API_KEY": "your_api_key_here"
-      }
-    }
-  }
-}
-```
-
-**Note**: While Zen MCP Server connects successfully to Gemini CLI, tool invocation is not working correctly yet. See [Gemini CLI Setup](docs/gemini-setup.md) for updates.
-</details>
-
-**What this does:**
-- **Zero setup required** - uvx handles everything automatically
-- **Always up-to-date** - Pulls latest version on each run
-- **No local dependencies** - Works without Python environment setup
-- **Instant availability** - Ready to use immediately
-
-
-**Option B: Traditional Clone and Set Up**
-
-```bash
-# Clone to your preferred location
-git clone https://github.com/BeehiveInnovations/zen-mcp-server.git
-cd zen-mcp-server
-
-# One-command setup installs Zen in Claude
-./run-server.sh
-
-# Or for Windows users using PowerShell:
-./run-server.ps1
-
-# To view MCP configuration for Claude
-./run-server.sh -c
-
-# PowerShell:
-./run-server.ps1 -Config
-
-# See help for more
-./run-server.sh --help
-
-# PowerShell:
-./run-server.ps1 -Help
-```
-
-**What this does:**
-- **Sets up everything automatically** - Python environment, dependencies, configuration
-- **Configures Claude integrations** - Adds to Claude Code CLI and guides Desktop setup
-- **Ready to use immediately** - No manual configuration needed
-- **Also works with Gemini CLI** - See [Gemini CLI Setup](docs/gemini-setup.md) for configuration
-
-**After updates:** Always run `./run-server.sh` again after `git pull` to ensure everything stays current.
-
-**Windows users:** Using WSL? See the [WSL Setup Guide](docs/wsl-setup.md) for detailed instructions.
-
-### 3. Add Your API Keys
-
-```bash
-# Edit .env to add your API keys (if not already set in environment)
-nano .env
-
-# The file will contain, at least one should be set:
-# GEMINI_API_KEY=your-gemini-api-key-here  # For Gemini models
-# OPENAI_API_KEY=your-openai-api-key-here  # For O3 model
-# OPENROUTER_API_KEY=your-openrouter-key  # For OpenRouter (see docs/custom_models.md)
-# DIAL_API_KEY=your-dial-api-key-here      # For DIAL platform
-
-# For DIAL (optional configuration):
-# DIAL_API_HOST=https://core.dialx.ai      # Default DIAL host (optional)
-# DIAL_API_VERSION=2024-12-01-preview      # API version (optional)
-# DIAL_ALLOWED_MODELS=o3,gemini-2.5-pro    # Restrict to specific models (optional)
-
-# For local models (Ollama, vLLM, etc.):
-# CUSTOM_API_URL=http://localhost:11434/v1  # Ollama example
-# CUSTOM_API_KEY=                                      # Empty for Ollama
-# CUSTOM_MODEL_NAME=llama3.2                          # Default model
-
-# Note: At least one API key OR custom URL is required
-```
-
-**No restart needed**: The server reads the .env file each time Claude calls a tool, so changes take effect immediately.
-
-**Next**: Now run `claude` from your project folder using the terminal for it to connect to the newly added mcp server.
-If you were already running a `claude` code session, please exit and start a new session.
-
-#### If Setting up for Claude Desktop
-
-**Need the exact configuration?** Run `./run-server.sh -c` to display the platform-specific setup instructions with correct paths.
-
-1. **Open Claude Desktop config**: Settings → Developer → Edit Config
-2. **Copy the configuration** shown by `./run-server.sh -c` into your `claude_desktop_config.json`
-3. **Restart Claude Desktop** for changes to take effect
+```
+
+3. **Restart Claude Desktop**
+Completely quit and restart Claude Desktop for the changes to take effect.
 
 ### 4. Start Using It!
 
@@ -334,29 +243,16 @@
 
 ## Available Tools
 
-These aren't just tools—they're how you get Claude to think like a real developer. Instead of rushing to reply with
-surface-level takes or shallow-insight, these workflows make Claude pause, dig into your code, and reason through
-problems step by step.
-
-It's the difference between a rushed guess and a focused second pair of eyes that actually understands your code. Try them
-and feel the difference.
-
 **Quick Tool Selection Guide:**
 - **Need a thinking partner?** → `chat` (brainstorm ideas, get second opinions, validate approaches)
 - **Need deeper thinking?** → `thinkdeep` (extends analysis, finds edge cases)
-- **Want to prevent "You're absolutely right!" responses?** → `challenge` (challenges assumptions, encourages thoughtful re-evaluation)
-- **Need to break down complex projects?** → `planner` (step-by-step planning, project structure, breaking down complex ideas)
-- **Need multiple perspectives?** → `consensus` (get diverse expert opinions on proposals and decisions)
 - **Code needs review?** → `codereview` (bugs, security, performance issues)
 - **Pre-commit validation?** → `precommit` (validate git changes before committing)
-- **Something's broken?** → `debug` (systematic investigation, step-by-step root cause analysis)
+- **Something's broken?** → `debug` (root cause analysis, error tracing)
 - **Want to understand code?** → `analyze` (architecture, patterns, dependencies)
 - **Code needs refactoring?** → `refactor` (intelligent refactoring with decomposition focus)
 - **Need call-flow analysis?** → `tracer` (generates prompts for execution tracing and dependency mapping)
 - **Need comprehensive tests?** → `testgen` (generates test suites with edge cases)
-- **Security concerns?** → `secaudit` (OWASP analysis, compliance evaluation, vulnerability assessment)
-- **Code needs documentation?** → `docgen` (generates comprehensive documentation with complexity analysis)
-- **Which models are available?** → `listmodels` (shows all configured providers and models)
 - **Server info?** → `version` (version and configuration details)
 
 **Auto Mode:** When `DEFAULT_MODEL=auto`, Claude automatically picks the best model for each task. You can override with: "Use flash for quick analysis" or "Use o3 to debug this".
@@ -371,331 +267,387 @@
 **Pro Tip:** Thinking modes (for Gemini models) control depth vs token cost. Use "minimal" or "low" for quick tasks, "high" or "max" for complex problems. [Learn more](docs/advanced-usage.md#thinking-modes)
 
 **Tools Overview:**
-1. [`chat`](docs/tools/chat.md) - Collaborative thinking and development conversations
-2. [`thinkdeep`](docs/tools/thinkdeep.md) - Extended reasoning and problem-solving
-3. [`challenge`](docs/tools/challenge.md) - Critical challenge prompt, prevents **You're absolutely right!**
-4. [`planner`](docs/tools/planner.md) - Interactive sequential planning for complex projects
-5. [`consensus`](docs/tools/consensus.md) - Multi-model consensus analysis with stance steering
-6. [`codereview`](docs/tools/codereview.md) - Professional code review with severity levels
-7. [`precommit`](docs/tools/precommit.md) - Validate git changes before committing
-8. [`debug`](docs/tools/debug.md) - Systematic investigation and debugging
-9. [`analyze`](docs/tools/analyze.md) - General-purpose file and code analysis
-10. [`refactor`](docs/tools/refactor.md) - Code refactoring with decomposition focus
-11. [`tracer`](docs/tools/tracer.md) - Static code analysis prompt generator for call-flow mapping
-12. [`testgen`](docs/tools/testgen.md) - Comprehensive test generation with edge case coverage
-13. [`secaudit`](docs/tools/secaudit.md) - Comprehensive security audit with OWASP Top 10 analysis
-14. [`docgen`](docs/tools/docgen.md) - Comprehensive documentation generation with complexity analysis
-15. [`listmodels`](docs/tools/listmodels.md) - Display all available AI models organized by provider
-16. [`version`](docs/tools/version.md) - Get server version and configuration
+1. [`chat`](#1-chat---general-development-chat--collaborative-thinking) - Collaborative thinking and development conversations
+2. [`thinkdeep`](#2-thinkdeep---extended-reasoning-partner) - Extended reasoning and problem-solving
+3. [`codereview`](#3-codereview---professional-code-review) - Professional code review with severity levels
+4. [`precommit`](#4-precommit---pre-commit-validation) - Validate git changes before committing
+5. [`debug`](#5-debug---expert-debugging-assistant) - Root cause analysis and debugging
+6. [`analyze`](#6-analyze---smart-file-analysis) - General-purpose file and code analysis
+7. [`refactor`](#7-refactor---intelligent-code-refactoring) - Code refactoring with decomposition focus
+8. [`tracer`](#8-tracer---static-code-analysis-prompt-generator) - Static code analysis prompt generator for call-flow mapping
+9. [`testgen`](#9-testgen---comprehensive-test-generation) - Comprehensive test generation with edge case coverage
+10. [`version`](#10-version---server-information) - Get server version and configuration
 
 ### 1. `chat` - General Development Chat & Collaborative Thinking
-Your thinking partner for brainstorming, getting second opinions, and validating approaches. Perfect for technology comparisons, architecture discussions, and collaborative problem-solving.
-
-```
-Chat with zen about the best approach for user authentication in my React app
-```
-
-**[📖 Read More](docs/tools/chat.md)** - Detailed features, examples, and best practices
+**Your thinking partner - bounce ideas, get second opinions, brainstorm collaboratively**
+
+**Thinking Mode:** Default is `medium` (8,192 tokens). Use `low` for quick questions to save tokens, or `high` for complex discussions when thoroughness matters.
+
+#### Example Prompt:
+
+```
+Chat with zen and pick the best model for this job. I need to pick between Redis and Memcached for session storage 
+and I need an expert opinion for the project I'm working on. Get a good idea of what the project does, pick one of the two options
+and then debate with the other models to give me a final verdict
+```
+
+**Key Features:**
+- Collaborative thinking partner for your analysis and planning
+- Get second opinions on your designs and approaches
+- Brainstorm solutions and explore alternatives together
+- Validate your checklists and implementation plans
+- General development questions and explanations
+- Technology comparisons and best practices
+- Architecture and design discussions
+- Can reference files for context: `"Use gemini to explain this algorithm with context from algorithm.py"`
+- **Dynamic collaboration**: Gemini can request additional files or context during the conversation if needed for a more thorough response
+- **Web search capability**: Analyzes when web searches would be helpful and recommends specific searches for Claude to perform, ensuring access to current documentation and best practices
 
 ### 2. `thinkdeep` - Extended Reasoning Partner
-Get a second opinion to augment Claude's own extended thinking. Uses specialized thinking models to challenge assumptions, identify edge cases, and provide alternative perspectives.
-
-```
-The button won't animate when clicked, it seems something else is intercepting the clicks. Use thinkdeep with gemini pro after gathering related code and handing it the files
-and find out what the root cause is
-```
-
-**[📖 Read More](docs/tools/thinkdeep.md)** - Enhanced analysis capabilities and critical evaluation process
-
-### 3. `challenge` - Critical Challenge Prompt
-Encourages thoughtful reassessment of statements instead of automatic agreement, especially when you're wrong.
-Wraps your input with instructions for critical thinking and honest analysis.
-
-```
-challenge isn't adding this function to the base class a bad idea?
-```
-
-Normally, your favorite coding agent will enthusiastically reply with **“You’re absolutely right!”**—then proceed 
-to completely reverse the _correct_ strategy, without ever explaining why you're wrong.
-
-<details>
-  <summary>Example: Without vs With Zen</summary>
-
-  **Without Zen:**
-  ![without_zen@2x](https://github.com/user-attachments/assets/64f3c9fb-7ca9-4876-b687-25e847edfd87)
-
-  **With Zen:**
-  ![with_zen@2x](https://github.com/user-attachments/assets/9d72f444-ba53-4ab1-83e5-250062c6ee70)
-
-  </details>
-
-**[📖 Read More](docs/tools/challenge.md)** - Challenge an approach or validate ideas with confidence
-
-### 4. `planner` - Interactive Step-by-Step Planning
-Break down complex projects or ideas into manageable, structured plans through step-by-step thinking.
-Perfect for adding new features to an existing system, scaling up system design, migration strategies,
-and architectural planning with branching and revision capabilities.
-
-#### Pro Tip
-Claude supports `sub-tasks` where it will spawn and run separate background tasks. You can ask Claude to
-run Zen's planner with two separate ideas. Then when it's done, use Zen's `consensus` tool to pass the entire
-plan and get expert perspective from two powerful AI models on which one to work on first! Like performing **AB** testing
-in one-go without the wait!
-
-```
-Create two separate sub-tasks: in one, using planner tool show me how to add natural language support
-to my cooking app. In the other sub-task, use planner to plan how to add support for voice notes to my cooking app.
-Once done, start a consensus by sharing both plans to o3 and flash to give me the final verdict. Which one do
-I implement first?
-```
-
-**[📖 Read More](docs/tools/planner.md)** - Step-by-step planning methodology and multi-session continuation
-
-### 5. `consensus` - Multi-Model Perspective Gathering
-Get diverse expert opinions from multiple AI models on technical proposals and decisions. Supports stance steering (for/against/neutral) and structured decision-making.
-
-```
-Get a consensus with flash taking a supportive stance and gemini pro being critical to evaluate whether we should
-migrate from REST to GraphQL for our API. I need a definitive answer.
-```
-
-**[📖 Read More](docs/tools/consensus.md)** - Multi-model orchestration and decision analysis
-
-### 6. `codereview` - Professional Code Review
-Comprehensive code analysis with prioritized feedback and severity levels. This workflow tool guides Claude through systematic investigation steps with forced pauses between each step to ensure thorough code examination, issue identification, and quality assessment before providing expert analysis.
-
-```
-Perform a codereview with gemini pro especially the auth.py as I feel some of the code is bypassing security checks
-and there may be more potential vulnerabilities. Find and share related code."
-```
-
-**Tips**:
-* To avoid extra API costs, add `do not use another model` to run the entire codereview workflow locally.
-* If you want to **always** consult an external model (recommended for code reviews) regardless of Claude’s confidence level in identifying issues, use `must codereview using <model name>`. This ensures the model is consulted even if Claude is _certain_ about identified issues.
-
-
-**[📖 Read More](docs/tools/codereview.md)** - Professional review workflow with step-by-step analysis
-
-### 7. `precommit` - Pre-Commit Validation
-Comprehensive review of staged/unstaged git changes across multiple repositories. This workflow tool guides Claude through systematic investigation of git changes, repository status, and file modifications across multiple steps before providing expert validation to ensure changes meet requirements and prevent regressions.
-
-```
-Perform a thorough precommit with o3, we want to only highlight critical issues, no blockers, no regressions. I need
-100% confidence this covers all the edge cases listed in FIX_ISSUE_ABC.md
-```
-
-#### Real Example:
-
-* I asked claude (sonnet-4) to refactor some code to fix a known bug; gave it exact instructions
-* The fix looked correct — and at a glance, so did the changes.
-* More importantly, all existing unit tests passed (540+ unit tests) without a hitch. Zero regressions. Claude seemed confident and eager to commit. Everything looked perfect.
-
-I then ran:
-
-```text
-Run a precommit with o3 confirm our changes are sound and diffs are valid. Confirm this won't cause breakage or
-regressions and codesmells are out
-```
-
-This passed the tracked and untracked changes / diffs and the related code to o3 for a thorough review via Zen's `precommit` tool.
-
-Output:
-
-```text
-⏺ Precommit Analysis Results - CRITICAL ISSUE FOUND
-
-  The O3 model has identified one HIGH-severity regression and several medium/low issues in our refactor. Here's the summary:
-
-  🚨 HIGH SEVERITY - MUST FIX BEFORE COMMIT
-
-  ...
-```
-
-The reported issue was in fact a _very subtle bug_ that slipped through the quick glance — and a unit test for this exact case apparently
-was missing (out of 540 existing tests!) - explains the zero reported regressions. The fix was ultimately simple, but the
-fact Claude (and by extension, I) overlooked this, was a stark reminder: no number of eyeballs is ever enough. Fixed the
-issue, ran `precommit` with o3 again and got:
-
- **RECOMMENDATION: PROCEED WITH COMMIT**
-
-Nice! This is just one instance - take a look at [another example here](docs/tools/precommit.md).
-
-**Tips**:
-* To avoid extra API costs, add `do not use another model` to run the entire precommit workflow locally.
-* If you want to **always** consult an external model (recommended for pre-commit analysis) regardless of Claude’s confidence level in identifying issues, use `must precommit using <model name>`. This ensures the model is consulted even if Claude is _certain_ about identified issues.
-
-**[📖 Read More](docs/tools/precommit.md)** - Multi-repository validation and change analysis
-
-### 8. `debug` - Expert Debugging Assistant
-Systematic investigation-guided debugging that walks Claude through step-by-step root cause analysis. This workflow 
-tool enforces a structured investigation process where Claude performs methodical code examination, evidence collection, 
-and hypothesis formation across multiple steps before receiving expert analysis from the selected AI model. When Claude's 
-confidence reaches **100% certainty** during the investigative workflow, expert analysis via another model is skipped to 
-save on tokens and cost, and Claude proceeds directly to fixing the issue. 
-
-```
-See logs under /Users/me/project/diagnostics.log and related code under the sync folder.
-Logs show that sync works but sometimes it gets stuck and there are no errors displayed to
-the user. Using zen's debug tool with gemini pro, find out why this is happening and what the root
-cause is and its fix
-```
-
-**Tips**:
-* To avoid extra API costs, add `do not use another model` to run the entire debugging workflow locally. This is recommended in most cases, as Claude typically identifies the root cause with high confidence by the end.
-* If you want to **always** consult an external model regardless of Claude’s confidence level, use `must debug using <model name>`. This ensures the model is consulted even if Claude is _certain_ about the issue.
-
-When in doubt, you can always follow up with a new prompt and ask Claude to share its findings with another model:
-
-```text
-Use continuation with thinkdeep, share details with o4-mini to find out what the best fix is for this
-```
-
-**[📖 Read More](docs/tools/debug.md)** - Step-by-step investigation methodology with workflow enforcement
-
-### 9. `analyze` - Smart File Analysis
-General-purpose code understanding and exploration. This workflow tool guides Claude through systematic investigation of code structure, patterns, and architectural decisions across multiple steps, gathering comprehensive insights before providing expert analysis for architecture assessment, pattern detection, and strategic improvement recommendations.
-
-```
-Use gemini to analyze main.py to understand how it works
-```
-
-**[📖 Read More](docs/tools/analyze.md)** - Comprehensive analysis workflow with step-by-step investigation
-
-### 10. `refactor` - Intelligent Code Refactoring
-Comprehensive refactoring analysis with top-down decomposition strategy. This workflow tool enforces systematic investigation of code smells, decomposition opportunities, and modernization possibilities across multiple steps, ensuring thorough analysis before providing expert refactoring recommendations with precise implementation guidance.
-
-```
-Use gemini pro to decompose my_crazy_big_class.m into smaller extensions
-```
-
-**[📖 Read More](docs/tools/refactor.md)** - Workflow-driven refactoring with progressive analysis
-
-### 11. `tracer` - Static Code Analysis Prompt Generator
-Creates detailed analysis prompts for call-flow mapping and dependency tracing. Generates structured analysis requests for precision execution flow or dependency mapping.
-
-```
-Use zen tracer to analyze how UserAuthManager.authenticate is used and why
-```
-
-**[📖 Read More](docs/tools/tracer.md)** - Prompt generation and analysis modes
-
-### 12. `testgen` - Comprehensive Test Generation
-Generates thorough test suites with edge case coverage based on existing code and test framework. This workflow tool guides Claude through systematic investigation of code functionality, critical paths, edge cases, and integration points across multiple steps before generating comprehensive tests with realistic failure mode analysis.
-
-```
-Use zen to generate tests for User.login() method
-```
-
-**[📖 Read More](docs/tools/testgen.md)** - Workflow-based test generation with comprehensive coverage
-
-### 13. `secaudit` - Comprehensive Security Audit
-Systematic OWASP-based security assessment with compliance evaluation. This workflow tool guides Claude through methodical security investigation steps with forced pauses between each step to ensure thorough vulnerability assessment, security pattern analysis, and compliance verification before providing expert analysis.
-
-```
-Perform a secaudit with o3 on this e-commerce web application focusing on payment processing security and PCI DSS compliance
-```
-
-**[📖 Read More](docs/tools/secaudit.md)** - OWASP Top 10 analysis with compliance framework support
-
-### 14. `docgen` - Comprehensive Documentation Generation
-Generates thorough documentation with complexity analysis and gotcha identification. This workflow tool guides Claude through systematic investigation of code structure, function complexity, and documentation needs across multiple steps before generating comprehensive documentation that includes algorithmic complexity, call flow information, and unexpected behaviors that developers should know about.
-
-```
-# Includes complexity Big-O notiation, documents dependencies / code-flow, fixes existing stale docs
-Use docgen to documentation the UserManager class
-
-# Includes complexity Big-O notiation, documents dependencies / code-flow
-Use docgen to add complexity analysis to all the new swift functions I added but don't update existing code
-```
-
-**[📖 Read More](docs/tools/docgen.md)** - Workflow-based documentation generation with gotcha detection
-
-### 15. `listmodels` - List Available Models
-Display all available AI models organized by provider, showing capabilities, context windows, and configuration status.
-
-```
-Use zen to list available models
-```
-
-**[📖 Read More](docs/tools/listmodels.md)** - Model capabilities and configuration details
-
-### 16. `version` - Server Information
-Get server version, configuration details, and system status for debugging and troubleshooting.
-
-```
-What version of zen do I have
-```
-
-**[📖 Read More](docs/tools/version.md)** - Server diagnostics and configuration verification
+
+**Get a second opinion to augment Claude's own extended thinking**
+
+**Thinking Mode:** Default is `high` (16,384 tokens) for deep analysis. Claude will automatically choose the best mode based on complexity - use `low` for quick validations, `medium` for standard problems, `high` for complex issues (default), or `max` for extremely complex challenges requiring deepest analysis.
+
+#### Example Prompt:
+
+```
+Think deeper about my authentication design with pro using max thinking mode and brainstorm to come up 
+with the best architecture for my project
+```
+
+**Key Features:**
+- **Uses Gemini's specialized thinking models** for enhanced reasoning capabilities
+- Provides a second opinion on Claude's analysis
+- Challenges assumptions and identifies edge cases Claude might miss
+- Offers alternative perspectives and approaches
+- Validates architectural decisions and design patterns
+- Can reference specific files for context: `"Use gemini to think deeper about my API design with reference to api/routes.py"`
+- **Enhanced Critical Evaluation (v2.10.0)**: After Gemini's analysis, Claude is prompted to critically evaluate the suggestions, consider context and constraints, identify risks, and synthesize a final recommendation - ensuring a balanced, well-considered solution
+- **Web search capability**: When enabled (default: true), identifies areas where current documentation or community solutions would strengthen the analysis and suggests specific searches for Claude
+
+### 3. `codereview` - Professional Code Review  
+**Comprehensive code analysis with prioritized feedback**
+
+**Thinking Mode:** Default is `medium` (8,192 tokens). Use `high` for security-critical code (worth the extra tokens) or `low` for quick style checks (saves ~6k tokens).
+
+**Model Recommendation:** This tool particularly benefits from Gemini Pro or Flash models due to their 1M context window, 
+which allows comprehensive analysis of large codebases. Claude's context limitations make it challenging to see the
+"big picture" in complex projects - this is a concrete example where utilizing a secondary model with larger context 
+provides significant value beyond just experimenting with different AI capabilities.
+
+#### Example Prompts:
+
+```
+Perform a codereview with gemini pro and review auth.py for security issues and potential vulnerabilities.
+I need an actionable plan but break it down into smaller quick-wins that we can implement and test rapidly 
+```
+
+**Key Features:**
+- Issues prioritized by severity (🔴 CRITICAL → 🟢 LOW)
+- Supports specialized reviews: security, performance, quick
+- Can enforce coding standards: `"Use gemini to review src/ against PEP8 standards"`
+- Filters by severity: `"Get gemini to review auth/ - only report critical vulnerabilities"`
+
+### 4. `precommit` - Pre-Commit Validation
+**Comprehensive review of staged/unstaged git changes across multiple repositories**
+
+**Thinking Mode:** Default is `medium` (8,192 tokens). Use `high` or `max` for critical releases when thorough validation justifies the token cost.
+
+**Model Recommendation:** Pre-commit validation benefits significantly from models with
+extended context windows like Gemini Pro, which can analyze extensive changesets across 
+multiple files and repositories simultaneously. This comprehensive view enables detection of
+cross-file dependencies, architectural inconsistencies, and integration issues that might be
+missed when reviewing changes in isolation due to context constraints.
+
+<div align="center">
+  <img src="https://github.com/user-attachments/assets/584adfa6-d252-49b4-b5b0-0cd6e97fb2c6" width="950">
+</div>
+
+**Prompt Used:**
+```
+Now use gemini and perform a review and precommit and ensure original requirements are met, no duplication of code or
+logic, everything should work as expected
+```
+
+How beautiful is that? Claude used `precommit` twice and `codereview` once and actually found and fixed two critical errors before commit!
+
+#### Example Prompts:
+
+```
+Use zen and perform a thorough precommit ensuring there aren't any new regressions or bugs introduced
+```
+
+**Key Features:**
+- **Recursive repository discovery** - finds all git repos including nested ones
+- **Validates changes against requirements** - ensures implementation matches intent
+- **Detects incomplete changes** - finds added functions never called, missing tests, etc.
+- **Multi-repo support** - reviews changes across multiple repositories in one go
+- **Configurable scope** - review staged, unstaged, or compare against branches
+- **Security focused** - catches exposed secrets, vulnerabilities in new code
+- **Smart truncation** - handles large diffs without exceeding context limits
+
+**Parameters:**
+- `path`: Starting directory to search for repos (default: current directory)
+- `original_request`: The requirements for context
+- `compare_to`: Compare against a branch/tag instead of local changes
+- `review_type`: full|security|performance|quick
+- `severity_filter`: Filter by issue severity
+- `max_depth`: How deep to search for nested repos
+### 5. `debug` - Expert Debugging Assistant
+**Root cause analysis for complex problems**
+
+**Thinking Mode:** Default is `medium` (8,192 tokens). Use `high` for tricky bugs (investment in finding root cause) or `low` for simple errors (save tokens).
+
+#### Example Prompts:
+
+**Basic Usage:**
+```
+"Use gemini to debug this TypeError: 'NoneType' object has no attribute 'split'"
+"Get gemini to debug why my API returns 500 errors with the full stack trace: [paste traceback]"
+```
+
+**Key Features:**
+- Generates multiple ranked hypotheses for systematic debugging
+- Accepts error context, stack traces, and logs
+- Can reference relevant files for investigation
+- Supports runtime info and previous attempts
+- Provides structured root cause analysis with validation steps
+- Can request additional context when needed for thorough analysis
+- **Web search capability**: When enabled (default: true), identifies when searching for error messages, known issues, or documentation would help solve the problem and recommends specific searches for Claude
+### 6. `analyze` - Smart File Analysis
+**General-purpose code understanding and exploration**
+
+**Thinking Mode:** Default is `medium` (8,192 tokens). Use `high` for architecture analysis (comprehensive insights worth the cost) or `low` for quick file overviews (save ~6k tokens).
+
+#### Example Prompts:
+
+**Basic Usage:**
+```
+"Use gemini to analyze main.py to understand how it works"
+"Get gemini to do an architecture analysis of the src/ directory"
+```
+
+**Key Features:**
+- Analyzes single files or entire directories
+- Supports specialized analysis types: architecture, performance, security, quality
+- Uses file paths (not content) for clean terminal output
+- Can identify patterns, anti-patterns, and refactoring opportunities
+- **Web search capability**: When enabled with `use_websearch` (default: true), the model can request Claude to perform web searches and share results back to enhance analysis with current documentation, design patterns, and best practices
+
+### 7. `refactor` - Intelligent Code Refactoring
+**Comprehensive refactoring analysis with top-down decomposition strategy**
+
+**Thinking Mode:** Default is `medium` (8,192 tokens). Use `high` for complex legacy systems (worth the investment for thorough refactoring plans) or `max` for extremely complex codebases requiring deep analysis.
+
+**Model Recommendation:** The refactor tool excels with models that have large context windows like Gemini
+Pro (1M tokens), which can analyze entire files and complex codebases simultaneously. 
+This comprehensive view enables detection of cross-file dependencies, architectural patterns, 
+and refactoring opportunities that might be missed when reviewing code in smaller chunks due to context
+constraints.
+
+#### Example Prompts:
+
+```
+"Use gemini pro to decompose my_crazy_big_class.m into smaller extensions"
+"Using zen's refactor decompose the all_in_one_sync_code.swift into maintainable extensions"
+```
+
+💡Example of a **powerful prompt** to get the best out of both Claude + Flash's 1M Context: 
+```
+"First, think about how the authentication module works, find related classes and find
+ any code smells, then using zen's refactor ask flash to confirm your findings but ask 
+ it to find additional code smells and any other quick-wins and then fix these issues"
+```
+
+This results in Claude first performing its own expert analysis, encouraging it to think critically
+and identify links within the project code. It then prompts `flash` to review the same code with a
+hint—preventing it from duplicating Claude's findings and encouraging it to explore other areas that Claude
+did *not* discover.
+
+**Key Features:**
+- **Intelligent prioritization** - Will refuse to work on low priority issues if code is unwieldy large and requires decomposition first, helps identify poorly managed classes and files that need structural improvements before detail work
+- **Top-down decomposition strategy** - Analyzes file → class → function levels systematically
+- **Four refactor types**: `codesmells` (detect anti-patterns), `decompose` (break down large components), `modernize` (update language features), `organization` (improve structure)
+- **Precise line-number references** - Provides exact line numbers for Claude to implement changes
+- **Language-specific guidance** - Tailored suggestions for Python, JavaScript, Java, C#, Swift, and more
+- **Style guide integration** - Uses existing project files as pattern references
+- **Conservative approach** - Careful dependency analysis to prevent breaking changes
+- **Multi-file analysis** - Understands cross-file relationships and dependencies
+- **Priority sequencing** - Recommends implementation order for refactoring changes
+
+**Refactor Types (Progressive Priority System):**
+
+**1. `decompose` (CRITICAL PRIORITY)** - Context-aware decomposition with adaptive thresholds:
+- **AUTOMATIC decomposition** (CRITICAL severity - blocks all other refactoring):
+  - Files >15,000 LOC, Classes >3,000 LOC, Functions >500 LOC
+- **EVALUATE decomposition** (contextual severity - intelligent assessment):
+  - Files >5,000 LOC, Classes >1,000 LOC, Functions >150 LOC
+  - Only recommends if genuinely improves maintainability
+  - Respects legacy stability, domain complexity, performance constraints
+  - Considers legitimate cases where size is justified (algorithms, state machines, generated code)
+
+**2. `codesmells`** - Applied only after decomposition is complete:
+- Detect long methods, complex conditionals, duplicate code, magic numbers, poor naming
+
+**3. `modernize`** - Applied only after decomposition is complete:
+- Update to modern language features (f-strings, async/await, etc.)
+
+**4. `organization`** - Applied only after decomposition is complete:
+- Improve logical grouping, separation of concerns, module structure
+
+**Progressive Analysis:** The tool performs a top-down check (worse → bad → better) and refuses to work on lower-priority issues if critical decomposition is needed first. It understands that massive files and classes create cognitive overload that must be addressed before detail work can be effective. Legacy code that cannot be safely decomposed is handled with higher tolerance thresholds and context-sensitive exemptions.
+
+### 8. `tracer` - Static Code Analysis Prompt Generator
+**Creates detailed analysis prompts for call-flow mapping and dependency tracing**
+
+This is a specialized prompt-generation tool that creates structured analysis requests for Claude to perform comprehensive static code analysis. 
+Rather than passing entire projects to another model, this tool generates focused prompts that 
+Claude can use to efficiently trace execution flows and map dependencies within the codebase.
+
+**Two Analysis Modes:**
+- **`precision`**: For methods/functions - traces execution flow, call chains, and usage patterns with detailed branching analysis and side effects
+- **`dependencies`**: For classes/modules/protocols - maps bidirectional dependencies and structural relationships
+
+**Key Features:**
+- Generates comprehensive analysis prompts instead of performing analysis directly
+- Faster and more efficient than full project analysis by external models
+- Creates structured instructions for call-flow graph generation
+- Provides detailed formatting requirements for consistent output
+- Supports any programming language with automatic convention detection
+- Output can be used as an input into another tool, such as `chat` along with related code files to perform a logical call-flow analysis 
+
+#### Example Prompts:
+```
+"Use zen tracer to analyze how UserAuthManager.authenticate is used and why" -> uses `precision` mode 
+"Use zen to generate a dependency trace for the PaymentProcessor class to understand its relationships" -> uses `dependencies` mode
+```
+
+### 9. `testgen` - Comprehensive Test Generation
+**Generates thorough test suites with edge case coverage** based on existing code and test framework used.
+
+**Thinking Mode (Extended thinking models):** Default is `medium` (8,192 tokens). Use `high` for complex systems with many interactions or `max` for critical systems requiring exhaustive test coverage.
+
+**Model Recommendation:** Test generation excels with extended reasoning models like Gemini Pro or O3, 
+which can analyze complex code paths, understand intricate dependencies, and identify comprehensive edge
+cases. The combination of large context windows and advanced reasoning enables generation of thorough test
+suites that cover realistic failure scenarios and integration points that shorter-context models might overlook.
+
+#### Example Prompts:
+
+**Basic Usage:**
+```
+"Use zen to generate tests for User.login() method"
+"Generate comprehensive tests for the sorting method in src/new_sort.py using o3"
+"Create tests for edge cases not already covered in our tests using gemini pro"
+```
+
+**Key Features:**
+- Multi-agent workflow analyzing code paths and identifying realistic failure modes
+- Generates framework-specific tests following project conventions
+- Supports test pattern following when examples are provided
+- Dynamic token allocation (25% for test examples, 75% for main code)
+- Prioritizes smallest test files for pattern detection
+- Can reference existing test files: `"Generate tests following patterns from tests/unit/"`
+- Specific code coverage - target specific functions/classes rather than testing everything
+
+### 10. `version` - Server Information
+```
+"Get zen to show its version"
+```
 
 For detailed tool parameters and configuration options, see the [Advanced Usage Guide](docs/advanced-usage.md).
 
-### Prompt Support
-
-Zen supports powerful structured prompts in Claude Code for quick access to tools and models:
-
-#### Tool Prompts
-- `/zen:chat ask local-llama what 2 + 2 is` - Use chat tool with auto-selected model
-- `/zen:thinkdeep use o3 and tell me why the code isn't working in sorting.swift` - Use thinkdeep tool with auto-selected model
-- `/zen:planner break down the microservices migration project into manageable steps` - Use planner tool with auto-selected model
-- `/zen:consensus use o3:for and flash:against and tell me if adding feature X is a good idea for the project. Pass them a summary of what it does.` - Use consensus tool with default configuration
-- `/zen:codereview review for security module ABC` - Use codereview tool with auto-selected model
-- `/zen:debug table view is not scrolling properly, very jittery, I suspect the code is in my_controller.m` - Use debug tool with auto-selected model
-- `/zen:analyze examine these files and tell me what if I'm using the CoreAudio framework properly` - Use analyze tool with auto-selected model
-- `/zen:docgen generate comprehensive documentation for the UserManager class with complexity analysis` - Use docgen tool with auto-selected model
-
-#### Continuation Prompts
-- `/zen:chat continue and ask gemini pro if framework B is better` - Continue previous conversation using chat tool
-
-#### Advanced Examples
-- `/zen:thinkdeeper check if the algorithm in @sort.py is performant and if there are alternatives we could explore`
-- `/zen:planner create a step-by-step plan for migrating our authentication system to OAuth2, including dependencies and rollback strategies`
-- `/zen:consensus debate whether we should migrate to GraphQL for our API`
-- `/zen:precommit confirm these changes match our requirements in COOL_FEATURE.md`
-- `/zen:testgen write me tests for class ABC`
-- `/zen:docgen document the payment processing module with gotchas and complexity analysis`
-- `/zen:refactor propose a decomposition strategy, make a plan and save it in FIXES.md`
-
-#### Syntax Format
-The prompt format is: `/zen:[tool] [your_message]`
-
-- `[tool]` - Any available tool name (chat, thinkdeep, planner, consensus, codereview, debug, analyze, docgen, etc.)
-- `[your_message]` - Your request, question, or instructions for the tool
-
-**Note:** All prompts will show as "(MCP) [tool]" in Claude Code to indicate they're provided by the MCP server.
+### Add Your Own Tools
+
+**Want to create custom tools for your specific workflows?** 
+
+The Zen MCP Server is designed to be extensible - you can easily add your own specialized
+tools for domain-specific tasks, custom analysis workflows, or integration with your favorite 
+services.
+
+**[See Complete Tool Development Guide](docs/adding_tools.md)** - Step-by-step instructions for creating, testing, and integrating new tools
+
+Your custom tools get the same benefits as built-in tools: multi-model support, conversation threading, token management, and automatic model selection.
 
 ## Advanced Features
 
 ### AI-to-AI Conversation Threading
 
-This server enables **true AI collaboration** between Claude and multiple AI models, where they can coordinate and build on each other's insights across tools and conversations.
-
-**[📖 Read More](docs/ai-collaboration.md)** - Multi-model coordination, conversation threading, and collaborative workflows
+This server enables **true AI collaboration** between Claude and multiple AI models (Gemini, O3), where they can coordinate and question each other's approaches:
+
+**How it works:**
+- **Gemini can ask Claude follow-up questions** to clarify requirements or gather more context
+- **Claude can respond** with additional information, files, or refined instructions
+- **Claude can work independently** between exchanges - implementing solutions, gathering data, or performing analysis
+- **Claude can return to Gemini** with progress updates and new context for further collaboration
+- **Cross-tool continuation** - Start with one tool (e.g., `analyze`) and continue with another (e.g., `codereview`) using the same conversation thread
+- **Both AIs coordinate their approaches** - questioning assumptions, validating solutions, and building on each other's insights
+- Each conversation maintains full context while only sending incremental updates
+- Conversations are automatically managed with Redis for persistence
+
+**Example of Multi-Model AI Coordination:**
+1. You: "Debate SwiftUI vs UIKit - which is better for iOS development?"
+2. Claude (auto mode): "I'll orchestrate a debate between different models for diverse perspectives."
+3. Gemini Pro: "From an architectural standpoint, SwiftUI's declarative paradigm and state management make it superior for maintainable, modern apps."
+4. O3: "Logically analyzing the trade-offs: UIKit offers 15+ years of stability, complete control, and proven scalability. SwiftUI has <5 years maturity with ongoing breaking changes."
+5. Claude: "Let me get Flash's quick take on developer experience..."
+6. Gemini Flash: "SwiftUI = faster development, less code, better previews. UIKit = more control, better debugging, stable APIs."
+7. **Claude's synthesis**: "Based on the multi-model analysis: Use SwiftUI for new projects prioritizing development speed, UIKit for apps requiring fine control or supporting older iOS versions."
+
+**Asynchronous workflow example:**
+- Claude can work independently between exchanges (analyzing code, implementing fixes, gathering data)
+- Return to Gemini with progress updates and additional context  
+- Each exchange shares only incremental information while maintaining full conversation history
+- Automatically bypasses MCP's 25K token limits through incremental updates
+
+**Enhanced collaboration features:**
+- **Cross-questioning**: AIs can challenge each other's assumptions and approaches
+- **Coordinated problem-solving**: Each AI contributes their strengths to complex problems
+- **Context building**: Claude gathers information while Gemini provides deep analysis
+- **Approach validation**: AIs can verify and improve each other's solutions
+- **Cross-tool continuation**: Seamlessly continue conversations across different tools while preserving all context
+- **Asynchronous workflow**: Conversations don't need to be sequential - Claude can work on tasks between exchanges, then return to Gemini with additional context and progress updates
+- **Incremental updates**: Share only new information in each exchange while maintaining full conversation history
+- **Automatic 25K limit bypass**: Each exchange sends only incremental context, allowing unlimited total conversation size
+- Up to 10 exchanges per conversation (configurable via `MAX_CONVERSATION_TURNS`) with 3-hour expiry (configurable via `CONVERSATION_TIMEOUT_HOURS`)
+- Thread-safe with Redis persistence across all tools
+
+**Cross-tool & Cross-Model Continuation Example:**
+```
+1. Claude: "Analyze /src/auth.py for security issues"
+   → Auto mode: Claude picks Gemini Pro for deep security analysis
+   → Pro analyzes and finds vulnerabilities, provides continuation_id
+
+2. Claude: "Review the authentication logic thoroughly"
+   → Uses same continuation_id, but Claude picks O3 for logical analysis
+   → O3 sees previous Pro analysis and provides logic-focused review
+
+3. Claude: "Debug the auth test failures"
+   → Same continuation_id, Claude keeps O3 for debugging
+   → O3 provides targeted debugging with full context from both previous analyses
+
+4. Claude: "Quick style check before committing"
+   → Same thread, but Claude switches to Flash for speed
+   → Flash quickly validates formatting with awareness of all previous fixes
+```
+
+For more advanced features like working with large prompts and dynamic context requests, see the [Advanced Usage Guide](docs/advanced-usage.md).
 
 
 ## Configuration
 
-Configure the Zen MCP Server through environment variables in your `.env` file. Supports multiple AI providers, model restrictions, conversation settings, and advanced options.
+**Auto Mode (Recommended):** Set `DEFAULT_MODEL=auto` in your .env file and Claude will intelligently select the best model for each task.
 
 ```env
-# Quick start - Auto mode (recommended)
-DEFAULT_MODEL=auto
-GEMINI_API_KEY=your-gemini-key
-OPENAI_API_KEY=your-openai-key
-DIAL_API_KEY=your-dial-key  # Optional: Access to multiple models via DIAL
-```
-
-<<<<<<< HEAD
-**Key Configuration Options:**
-- **API Keys**: Native APIs (Gemini, OpenAI, X.AI), OpenRouter, DIAL, or Custom endpoints (Ollama, vLLM)
-- **Model Selection**: Auto mode or specific model defaults
-- **Usage Restrictions**: Control which models can be used for cost control
-- **Conversation Settings**: Timeout, turn limits, memory configuration
-- **Thinking Modes**: Token allocation for extended reasoning
-- **Logging**: Debug levels and operational visibility
-
-**[📖 Read More](docs/configuration.md)** - Complete configuration reference with examples
-=======
+# .env file
+DEFAULT_MODEL=auto  # Claude picks the best model automatically
+
+# API Keys (at least one required)
+GEMINI_API_KEY=your-gemini-key    # Enables Gemini Pro & Flash
+OPENAI_API_KEY=your-openai-key    # Enables O3, O3mini, O4-mini, O4-mini-high
+```
+
 **Available Models:**
 - **`pro`** (Gemini 2.5 Pro): Extended thinking, deep analysis
 - **`flash`** (Gemini 2.0 Flash): Ultra-fast responses
@@ -713,7 +665,6 @@
 ```
 
 For detailed configuration options, see the [Advanced Usage Guide](docs/advanced-usage.md).
->>>>>>> 573ecbf3
 
 ### Environment Variables
 
@@ -737,6 +688,7 @@
 We welcome contributions! Please see our comprehensive guides:
 - [Contributing Guide](docs/contributions.md) - Code standards, PR process, and requirements
 - [Adding a New Provider](docs/adding_providers.md) - Step-by-step guide for adding AI providers
+- [Adding a New Tool](docs/adding_tools.md) - Step-by-step guide for creating new tools
 
 ## License
 
@@ -745,12 +697,7 @@
 ## Acknowledgments
 
 Built with the power of **Multi-Model AI** collaboration 🤝
-- **A**ctual **I**ntelligence by real Humans
 - [MCP (Model Context Protocol)](https://modelcontextprotocol.com) by Anthropic
 - [Claude Code](https://claude.ai/code) - Your AI coding assistant & orchestrator
 - [Gemini 2.5 Pro & 2.0 Flash](https://ai.google.dev/) - Extended thinking & fast analysis
-- [OpenAI O3](https://openai.com/) - Strong reasoning & general intelligence
-
-### Star History
-
-[![Star History Chart](https://api.star-history.com/svg?repos=BeehiveInnovations/zen-mcp-server&type=Date)](https://www.star-history.com/#BeehiveInnovations/zen-mcp-server&Date)+- [OpenAI O3](https://openai.com/) - Strong reasoning & general intelligence