--- conflicted
+++ resolved
@@ -6,23 +6,12 @@
 """
 
 from .base_test import BaseSimulatorTest
-from .test_analyze_validation import AnalyzeValidationTest
 from .test_basic_conversation import BasicConversationTest
-from .test_chat_simple_validation import ChatSimpleValidationTest
-from .test_codereview_validation import CodeReviewValidationTest
-from .test_consensus_conversation import TestConsensusConversation
-from .test_consensus_three_models import TestConsensusThreeModels
-from .test_consensus_workflow_accurate import TestConsensusWorkflowAccurate
 from .test_content_validation import ContentValidationTest
 from .test_conversation_chain_validation import ConversationChainValidationTest
 from .test_cross_tool_comprehensive import CrossToolComprehensiveTest
 from .test_cross_tool_continuation import CrossToolContinuationTest
-<<<<<<< HEAD
-from .test_debug_certain_confidence import DebugCertainConfidenceTest
-from .test_debug_validation import DebugValidationTest
-=======
 from .test_file_handling_modes import TestFileHandlingModes
->>>>>>> 573ecbf3
 from .test_line_number_validation import LineNumberValidationTest
 from .test_logs_validation import LogsValidationTest
 from .test_model_thinking_config import TestModelThinkingConfig
@@ -32,100 +21,57 @@
 from .test_openrouter_fallback import OpenRouterFallbackTest
 from .test_openrouter_models import OpenRouterModelsTest
 from .test_per_tool_deduplication import PerToolDeduplicationTest
-from .test_planner_continuation_history import PlannerContinuationHistoryTest
-from .test_planner_validation import PlannerValidationTest
-from .test_precommitworkflow_validation import PrecommitWorkflowValidationTest
-from .test_prompt_size_limit_bug import PromptSizeLimitBugTest
-
-# Redis validation test removed - no longer needed for standalone server
+from .test_redis_validation import RedisValidationTest
 from .test_refactor_validation import RefactorValidationTest
-from .test_secaudit_validation import SecauditValidationTest
 from .test_testgen_validation import TestGenValidationTest
-from .test_thinkdeep_validation import ThinkDeepWorkflowValidationTest
 from .test_token_allocation_validation import TokenAllocationValidationTest
-from .test_vision_capability import VisionCapabilityTest
 from .test_xai_models import XAIModelsTest
 
 # Test registry for dynamic loading
 TEST_REGISTRY = {
     "basic_conversation": BasicConversationTest,
-    "chat_validation": ChatSimpleValidationTest,
-    "codereview_validation": CodeReviewValidationTest,
     "content_validation": ContentValidationTest,
     "per_tool_deduplication": PerToolDeduplicationTest,
     "cross_tool_continuation": CrossToolContinuationTest,
     "cross_tool_comprehensive": CrossToolComprehensiveTest,
     "line_number_validation": LineNumberValidationTest,
     "logs_validation": LogsValidationTest,
-    # "redis_validation": RedisValidationTest,  # Removed - no longer needed for standalone server
+    "redis_validation": RedisValidationTest,
     "model_thinking_config": TestModelThinkingConfig,
     "o3_model_selection": O3ModelSelectionTest,
     "ollama_custom_url": OllamaCustomUrlTest,
     "openrouter_fallback": OpenRouterFallbackTest,
     "openrouter_models": OpenRouterModelsTest,
-    "planner_validation": PlannerValidationTest,
-    "planner_continuation_history": PlannerContinuationHistoryTest,
-    "precommit_validation": PrecommitWorkflowValidationTest,
     "token_allocation_validation": TokenAllocationValidationTest,
     "testgen_validation": TestGenValidationTest,
-    "thinkdeep_validation": ThinkDeepWorkflowValidationTest,
     "refactor_validation": RefactorValidationTest,
-    "secaudit_validation": SecauditValidationTest,
-    "debug_validation": DebugValidationTest,
-    "debug_certain_confidence": DebugCertainConfidenceTest,
     "conversation_chain_validation": ConversationChainValidationTest,
-    "vision_capability": VisionCapabilityTest,
     "xai_models": XAIModelsTest,
-<<<<<<< HEAD
-    "consensus_conversation": TestConsensusConversation,
-    "consensus_workflow_accurate": TestConsensusWorkflowAccurate,
-    "consensus_three_models": TestConsensusThreeModels,
-    "analyze_validation": AnalyzeValidationTest,
-    "prompt_size_limit_bug": PromptSizeLimitBugTest,
-=======
     "file_handling_modes": TestFileHandlingModes,
->>>>>>> 573ecbf3
     # "o3_pro_expensive": O3ProExpensiveTest,  # COMMENTED OUT - too expensive to run by default
 }
 
 __all__ = [
     "BaseSimulatorTest",
     "BasicConversationTest",
-    "ChatSimpleValidationTest",
-    "CodeReviewValidationTest",
     "ContentValidationTest",
     "PerToolDeduplicationTest",
     "CrossToolContinuationTest",
     "CrossToolComprehensiveTest",
     "LineNumberValidationTest",
     "LogsValidationTest",
+    "RedisValidationTest",
     "TestModelThinkingConfig",
     "O3ModelSelectionTest",
     "O3ProExpensiveTest",
     "OllamaCustomUrlTest",
     "OpenRouterFallbackTest",
     "OpenRouterModelsTest",
-    "PlannerValidationTest",
-    "PlannerContinuationHistoryTest",
-    "PrecommitWorkflowValidationTest",
     "TokenAllocationValidationTest",
     "TestGenValidationTest",
-    "ThinkDeepWorkflowValidationTest",
     "RefactorValidationTest",
-    "SecauditValidationTest",
-    "DebugValidationTest",
-    "DebugCertainConfidenceTest",
     "ConversationChainValidationTest",
-    "VisionCapabilityTest",
     "XAIModelsTest",
-<<<<<<< HEAD
-    "TestConsensusConversation",
-    "TestConsensusWorkflowAccurate",
-    "TestConsensusThreeModels",
-    "AnalyzeValidationTest",
-    "PromptSizeLimitBugTest",
-=======
     "TestFileHandlingModes",
->>>>>>> 573ecbf3
     "TEST_REGISTRY",
 ]